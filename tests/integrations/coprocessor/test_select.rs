// Copyright 2016 TiKV Project Authors. Licensed under Apache-2.0.

use std::{cmp, thread, time::Duration};

use engine_traits::CF_LOCK;
use kvproto::{
    coprocessor::{Request, Response, StoreBatchTask, StoreBatchTaskResponse},
    kvrpcpb::{Context, IsolationLevel},
};
use protobuf::Message;
use raftstore::store::Bucket;
use test_coprocessor::*;
<<<<<<< HEAD
use test_raftstore::{new_server_cluster, Cluster, ServerCluster};
=======
use test_raftstore::*;
>>>>>>> ccdb2c8e
use test_raftstore_macro::test_case;
use test_storage::*;
use tidb_query_datatype::{
    codec::{datum, Datum},
    expr::EvalContext,
};
use tikv::{
    coprocessor::{REQ_TYPE_ANALYZE, REQ_TYPE_CHECKSUM},
    server::Config,
    storage::TestEngineBuilder,
};
use tikv_util::{
    codec::number::*,
    config::{ReadableDuration, ReadableSize},
    HandyRwLock,
};
use tipb::{
    AnalyzeColumnsReq, AnalyzeReq, AnalyzeType, ChecksumRequest, Chunk, Expr, ExprType,
    ScalarFuncSig, SelectResponse,
};
use txn_types::{Key, Lock, LockType, TimeStamp};

const FLAG_IGNORE_TRUNCATE: u64 = 1;
const FLAG_TRUNCATE_AS_WARNING: u64 = 1 << 1;

fn check_chunk_datum_count(chunks: &[Chunk], datum_limit: usize) {
    let mut iter = chunks.iter();
    let res = iter.any(|x| datum::decode(&mut x.get_rows_data()).unwrap().len() != datum_limit);
    if res {
        assert!(iter.next().is_none());
    }
}

/// sort_by sorts the `$v`(a vector of `Vec<Datum>`) by the $index elements in
/// `Vec<Datum>`
macro_rules! sort_by {
    ($v:ident, $index:expr, $t:ident) => {
        $v.sort_by(|a, b| match (&a[$index], &b[$index]) {
            (Datum::Null, Datum::Null) => std::cmp::Ordering::Equal,
            (Datum::$t(a), Datum::$t(b)) => a.cmp(&b),
            (Datum::Null, _) => std::cmp::Ordering::Less,
            (_, Datum::Null) => std::cmp::Ordering::Greater,
            _ => unreachable!(),
        });
    };
}

#[test]
fn test_select() {
    let data = vec![
        (1, Some("name:0"), 2),
        (2, Some("name:4"), 3),
        (4, Some("name:3"), 1),
        (5, Some("name:1"), 4),
    ];

    let product = ProductTable::new();
    let (_, endpoint, limiter) = init_with_data_ext(&product, &data);
    limiter.set_read_bandwidth_limit(ReadableSize::kb(1), true);
    // for dag selection
    let req = DagSelect::from(&product).build();
    let mut resp = handle_select(&endpoint, req);
    let mut total_chunk_size = 0;
    for chunk in resp.get_chunks() {
        total_chunk_size += chunk.get_rows_data().len();
    }
    let spliter = DagChunkSpliter::new(resp.take_chunks().into(), 3);
    for (row, (id, name, cnt)) in spliter.zip(data) {
        let name_datum = name.map(|s| s.as_bytes()).into();
        let expected_encoded = datum::encode_value(
            &mut EvalContext::default(),
            &[Datum::I64(id), name_datum, cnt.into()],
        )
        .unwrap();
        let result_encoded = datum::encode_value(&mut EvalContext::default(), &row).unwrap();
        assert_eq!(result_encoded, &*expected_encoded);
    }
    assert_eq!(limiter.total_read_bytes_consumed(true), total_chunk_size); // the consume_sample is called due to read bytes quota
}

#[test]
fn test_batch_row_limit() {
    let data = vec![
        (1, Some("name:0"), 2),
        (2, Some("name:4"), 3),
        (4, Some("name:3"), 1),
        (5, Some("name:1"), 4),
    ];
    let batch_row_limit = 3;
    let chunk_datum_limit = batch_row_limit * 3; // we have 3 fields.
    let product = ProductTable::new();
    let (_, endpoint, _) = {
        let engine = TestEngineBuilder::new().build().unwrap();
        let mut cfg = Config::default();
        cfg.end_point_batch_row_limit = batch_row_limit;
        init_data_with_details(Context::default(), engine, &product, &data, true, &cfg)
    };

    // for dag selection
    let req = DagSelect::from(&product).build();
    let mut resp = handle_select(&endpoint, req);
    check_chunk_datum_count(resp.get_chunks(), chunk_datum_limit);
    let spliter = DagChunkSpliter::new(resp.take_chunks().into(), 3);
    for (row, (id, name, cnt)) in spliter.zip(data) {
        let name_datum = name.map(|s| s.as_bytes()).into();
        let expected_encoded = datum::encode_value(
            &mut EvalContext::default(),
            &[Datum::I64(id), name_datum, cnt.into()],
        )
        .unwrap();
        let result_encoded = datum::encode_value(&mut EvalContext::default(), &row).unwrap();
        assert_eq!(result_encoded, &*expected_encoded);
    }
}

#[test]
fn test_stream_batch_row_limit() {
    let data = vec![
        (1, Some("name:0"), 2),
        (2, Some("name:4"), 3),
        (4, Some("name:3"), 1),
        (5, Some("name:1"), 4),
        (8, Some("name:2"), 4),
    ];

    let product = ProductTable::new();
    let stream_row_limit = 2;
    let (_, endpoint, _) = {
        let engine = TestEngineBuilder::new().build().unwrap();
        let mut cfg = Config::default();
        cfg.end_point_stream_batch_row_limit = stream_row_limit;
        init_data_with_details(Context::default(), engine, &product, &data, true, &cfg)
    };

    let req = DagSelect::from(&product).build();
    assert_eq!(req.get_ranges().len(), 1);

    // only ignore first 7 bytes of the row id
    let ignored_suffix_len = tidb_query_datatype::codec::table::RECORD_ROW_KEY_LEN - 1;

    // `expected_ranges_last_bytes` checks those assertions:
    // 1. We always fetch no more than stream_row_limit rows.
    // 2. The responses' key ranges are disjoint.
    // 3. Each returned key range should cover the returned rows.
    let mut expected_ranges_last_bytes: Vec<(&[u8], &[u8])> = vec![
        (b"\x00", b"\x02\x00"),
        (b"\x02\x00", b"\x05\x00"),
        (b"\x05\x00", b"\xFF"),
    ];
    let check_range = move |resp: &Response| {
        let (start_last_bytes, end_last_bytes) = expected_ranges_last_bytes.remove(0);
        let start = resp.get_range().get_start();
        let end = resp.get_range().get_end();
        assert_eq!(&start[ignored_suffix_len..], start_last_bytes);

        assert_eq!(&end[ignored_suffix_len..], end_last_bytes);
    };

    let resps = handle_streaming_select(&endpoint, req, check_range);
    assert_eq!(resps.len(), 3);
    let expected_output_counts = vec![vec![2_i64], vec![2_i64], vec![1_i64]];
    for (i, resp) in resps.into_iter().enumerate() {
        let mut chunk = Chunk::default();
        chunk.merge_from_bytes(resp.get_data()).unwrap();
        assert_eq!(
            resp.get_output_counts(),
            expected_output_counts[i].as_slice(),
        );

        let chunks = vec![chunk];
        let chunk_data_limit = stream_row_limit * 3; // we have 3 fields.
        check_chunk_datum_count(&chunks, chunk_data_limit);

        let spliter = DagChunkSpliter::new(chunks, 3);
        let j = cmp::min((i + 1) * stream_row_limit, data.len());
        let cur_data = &data[i * stream_row_limit..j];
        for (row, &(id, name, cnt)) in spliter.zip(cur_data) {
            let name_datum = name.map(|s| s.as_bytes()).into();
            let expected_encoded = datum::encode_value(
                &mut EvalContext::default(),
                &[Datum::I64(id), name_datum, cnt.into()],
            )
            .unwrap();
            let result_encoded = datum::encode_value(&mut EvalContext::default(), &row).unwrap();
            assert_eq!(result_encoded, &*expected_encoded);
        }
    }
}

#[test]
fn test_select_after_lease() {
    let data = vec![
        (1, Some("name:0"), 2),
        (2, Some("name:4"), 3),
        (4, Some("name:3"), 1),
        (5, Some("name:1"), 4),
    ];

    let product = ProductTable::new();
    let (cluster, raft_engine, ctx) = new_raft_engine(1, "");
    let (_, endpoint, _) =
        init_data_with_engine_and_commit(ctx.clone(), raft_engine, &product, &data, true);

    // Sleep until the leader lease is expired.
    thread::sleep(cluster.cfg.raft_store.raft_store_max_leader_lease.0);
    let req = DagSelect::from(&product).build_with(ctx, &[0]);
    let mut resp = handle_select(&endpoint, req);
    let spliter = DagChunkSpliter::new(resp.take_chunks().into(), 3);
    for (row, (id, name, cnt)) in spliter.zip(data) {
        let name_datum = name.map(|s| s.as_bytes()).into();
        let expected_encoded = datum::encode_value(
            &mut EvalContext::default(),
            &[Datum::I64(id), name_datum, cnt.into()],
        )
        .unwrap();
        let result_encoded = datum::encode_value(&mut EvalContext::default(), &row).unwrap();
        assert_eq!(result_encoded, &*expected_encoded);
    }
}

/// If a failed read should not trigger panic.
#[test]
fn test_select_failed() {
    let mut cluster = test_raftstore::new_server_cluster(0, 3);
    cluster.cfg.raft_store.check_leader_lease_interval = ReadableDuration::hours(10);
    cluster.run();
    // make sure leader has been elected.
    assert_eq!(cluster.must_get(b""), None);
    let region = cluster.get_region(b"");
    let leader = cluster.leader_of_region(region.get_id()).unwrap();
    let engine = cluster.sim.rl().storages[&leader.get_id()].clone();
    let mut ctx = Context::default();
    ctx.set_region_id(region.get_id());
    ctx.set_region_epoch(region.get_region_epoch().clone());
    ctx.set_peer(leader);

    let product = ProductTable::new();
    let (_, endpoint, _) =
        init_data_with_engine_and_commit(ctx.clone(), engine, &product, &[], true);

    // Sleep until the leader lease is expired.
    thread::sleep(
        cluster.cfg.raft_store.raft_heartbeat_interval()
            * cluster.cfg.raft_store.raft_election_timeout_ticks as u32
            * 2,
    );
    for id in 1..=3 {
        if id != ctx.get_peer().get_store_id() {
            cluster.stop_node(id);
        }
    }
    let req = DagSelect::from(&product).build_with(ctx.clone(), &[0]);
    let f = endpoint.parse_and_handle_unary_request(req, None);
    cluster.stop_node(ctx.get_peer().get_store_id());
    drop(cluster);
    let _ = futures::executor::block_on(f);
}

#[test]
fn test_scan_detail() {
    let data = vec![
        (1, Some("name:0"), 2),
        (2, Some("name:4"), 3),
        (4, Some("name:3"), 1),
        (5, Some("name:1"), 4),
    ];

    let product = ProductTable::new();
    let (_, endpoint, _) = {
        let engine = TestEngineBuilder::new().build().unwrap();
        let mut cfg = Config::default();
        cfg.end_point_batch_row_limit = 50;
        init_data_with_details(Context::default(), engine, &product, &data, true, &cfg)
    };

    let reqs = vec![
        DagSelect::from(&product).build(),
        DagSelect::from_index(&product, &product["name"]).build(),
    ];

    for mut req in reqs {
        req.mut_context().set_record_scan_stat(true);
        req.mut_context().set_record_time_stat(true);

        let resp = handle_request(&endpoint, req);
        assert!(resp.get_exec_details().has_time_detail());
        let scan_detail = resp.get_exec_details().get_scan_detail();
        // Values would occur in data cf are inlined in write cf.
        assert_eq!(scan_detail.get_write().get_total(), 5);
        assert_eq!(scan_detail.get_write().get_processed(), 4);
        assert_eq!(scan_detail.get_lock().get_total(), 1);

        assert!(resp.get_exec_details_v2().has_time_detail());
        assert!(resp.get_exec_details_v2().has_time_detail_v2());
        let scan_detail_v2 = resp.get_exec_details_v2().get_scan_detail_v2();
        assert_eq!(scan_detail_v2.get_total_versions(), 5);
        assert_eq!(scan_detail_v2.get_processed_versions(), 4);
        assert!(scan_detail_v2.get_processed_versions_size() > 0);
    }
}

#[test]
fn test_group_by() {
    let data = vec![
        (1, Some("name:0"), 2),
        (2, Some("name:2"), 3),
        (4, Some("name:0"), 1),
        (5, Some("name:1"), 4),
    ];

    let product = ProductTable::new();
    let (_, endpoint) = init_with_data(&product, &data);
    // for dag
    let req = DagSelect::from(&product)
        .group_by(&[&product["name"]])
        .output_offsets(Some(vec![0]))
        .build();
    let mut resp = handle_select(&endpoint, req);
    // should only have name:0, name:2 and name:1
    let mut row_count = 0;
    let spliter = DagChunkSpliter::new(resp.take_chunks().into(), 1);
    let mut results = spliter.collect::<Vec<Vec<Datum>>>();
    sort_by!(results, 0, Bytes);
    for (row, name) in results.iter().zip(&[b"name:0", b"name:1", b"name:2"]) {
        let expected_encoded =
            datum::encode_value(&mut EvalContext::default(), &[Datum::Bytes(name.to_vec())])
                .unwrap();
        let result_encoded = datum::encode_value(&mut EvalContext::default(), row).unwrap();
        assert_eq!(result_encoded, &*expected_encoded);
        row_count += 1;
    }
    assert_eq!(row_count, 3);
}

#[test]
fn test_aggr_count() {
    let data = vec![
        (1, Some("name:0"), 2),
        (2, Some("name:3"), 3),
        (4, Some("name:0"), 1),
        (5, Some("name:5"), 4),
        (6, Some("name:5"), 4),
        (7, None, 4),
    ];

    let product = ProductTable::new();
    let (_, endpoint) = init_with_data(&product, &data);
    let exp = vec![
        (Datum::Null, 1),
        (Datum::Bytes(b"name:0".to_vec()), 2),
        (Datum::Bytes(b"name:3".to_vec()), 1),
        (Datum::Bytes(b"name:5".to_vec()), 2),
    ];

    // for dag
    let req = DagSelect::from(&product)
        .count(&product["count"])
        .group_by(&[&product["name"]])
        .output_offsets(Some(vec![0, 1]))
        .build();
    let mut resp = handle_select(&endpoint, req);
    let mut row_count = 0;
    let exp_len = exp.len();
    let spliter = DagChunkSpliter::new(resp.take_chunks().into(), 2);
    let mut results = spliter.collect::<Vec<Vec<Datum>>>();
    sort_by!(results, 1, Bytes);
    for (row, (name, cnt)) in results.iter().zip(exp) {
        let expected_datum = vec![Datum::U64(cnt), name];
        let expected_encoded =
            datum::encode_value(&mut EvalContext::default(), &expected_datum).unwrap();
        let result_encoded = datum::encode_value(&mut EvalContext::default(), row).unwrap();
        assert_eq!(&*result_encoded, &*expected_encoded);
        row_count += 1;
    }
    assert_eq!(row_count, exp_len);

    let exp = vec![
        (vec![Datum::Null, Datum::I64(4)], 1),
        (vec![Datum::Bytes(b"name:0".to_vec()), Datum::I64(1)], 1),
        (vec![Datum::Bytes(b"name:0".to_vec()), Datum::I64(2)], 1),
        (vec![Datum::Bytes(b"name:3".to_vec()), Datum::I64(3)], 1),
        (vec![Datum::Bytes(b"name:5".to_vec()), Datum::I64(4)], 2),
    ];

    // for dag
    let req = DagSelect::from(&product)
        .count(&product["id"])
        .group_by(&[&product["name"], &product["count"]])
        .build();
    let mut resp = handle_select(&endpoint, req);
    let mut row_count = 0;
    let exp_len = exp.len();
    let spliter = DagChunkSpliter::new(resp.take_chunks().into(), 3);
    let mut results = spliter.collect::<Vec<Vec<Datum>>>();
    sort_by!(results, 1, Bytes);
    for (row, (gk_data, cnt)) in results.iter().zip(exp) {
        let mut expected_datum = vec![Datum::U64(cnt)];
        expected_datum.extend_from_slice(gk_data.as_slice());
        let expected_encoded =
            datum::encode_value(&mut EvalContext::default(), &expected_datum).unwrap();
        let result_encoded = datum::encode_value(&mut EvalContext::default(), row).unwrap();
        assert_eq!(&*result_encoded, &*expected_encoded);
        row_count += 1;
    }
    assert_eq!(row_count, exp_len);
}

#[test]
fn test_aggr_first() {
    let data = vec![
        (1, Some("name:0"), 2),
        (2, Some("name:3"), 3),
        (3, Some("name:5"), 3),
        (4, Some("name:0"), 1),
        (5, Some("name:5"), 4),
        (6, Some("name:5"), 4),
        (7, None, 4),
        (8, None, 5),
        (9, Some("name:5"), 5),
        (10, None, 6),
    ];

    let product = ProductTable::new();
    let (_, endpoint) = init_with_data(&product, &data);

    let exp = vec![
        (Datum::Null, 7),
        (Datum::Bytes(b"name:0".to_vec()), 1),
        (Datum::Bytes(b"name:3".to_vec()), 2),
        (Datum::Bytes(b"name:5".to_vec()), 3),
    ];

    // for dag
    let req = DagSelect::from(&product)
        .first(&product["id"])
        .group_by(&[&product["name"]])
        .output_offsets(Some(vec![0, 1]))
        .build();
    let mut resp = handle_select(&endpoint, req);
    let mut row_count = 0;
    let exp_len = exp.len();
    let spliter = DagChunkSpliter::new(resp.take_chunks().into(), 2);
    let mut results = spliter.collect::<Vec<Vec<Datum>>>();
    sort_by!(results, 1, Bytes);
    for (row, (name, id)) in results.iter().zip(exp) {
        let expected_datum = vec![Datum::I64(id), name];
        let expected_encoded =
            datum::encode_value(&mut EvalContext::default(), &expected_datum).unwrap();
        let result_encoded = datum::encode_value(&mut EvalContext::default(), row).unwrap();
        assert_eq!(&*result_encoded, &*expected_encoded);
        row_count += 1;
    }
    assert_eq!(row_count, exp_len);

    let exp = vec![
        (5, Datum::Null),
        (6, Datum::Null),
        (2, Datum::Bytes(b"name:0".to_vec())),
        (1, Datum::Bytes(b"name:0".to_vec())),
        (3, Datum::Bytes(b"name:3".to_vec())),
        (4, Datum::Bytes(b"name:5".to_vec())),
    ];

    // for dag
    let req = DagSelect::from(&product)
        .first(&product["name"])
        .group_by(&[&product["count"]])
        .output_offsets(Some(vec![0, 1]))
        .build();
    let mut resp = handle_select(&endpoint, req);
    let mut row_count = 0;
    let exp_len = exp.len();
    let spliter = DagChunkSpliter::new(resp.take_chunks().into(), 2);
    let mut results = spliter.collect::<Vec<Vec<Datum>>>();
    sort_by!(results, 0, Bytes);
    for (row, (count, name)) in results.iter().zip(exp) {
        let expected_datum = vec![name, Datum::I64(count)];
        let expected_encoded =
            datum::encode_value(&mut EvalContext::default(), &expected_datum).unwrap();
        let result_encoded = datum::encode_value(&mut EvalContext::default(), row).unwrap();
        assert_eq!(&*result_encoded, &*expected_encoded);
        row_count += 1;
    }
    assert_eq!(row_count, exp_len);
}

#[test]
fn test_aggr_avg() {
    let data = vec![
        (1, Some("name:0"), 2),
        (2, Some("name:3"), 3),
        (4, Some("name:0"), 1),
        (5, Some("name:5"), 4),
        (6, Some("name:5"), 4),
        (7, None, 4),
    ];

    let product = ProductTable::new();
    let (mut store, endpoint) = init_with_data(&product, &data);

    store.begin();
    store
        .insert_into(&product)
        .set(&product["id"], Datum::I64(8))
        .set(&product["name"], Datum::Bytes(b"name:4".to_vec()))
        .set(&product["count"], Datum::Null)
        .execute();
    store.commit();

    let exp = vec![
        (Datum::Null, (Datum::Dec(4.into()), 1)),
        (Datum::Bytes(b"name:0".to_vec()), (Datum::Dec(3.into()), 2)),
        (Datum::Bytes(b"name:3".to_vec()), (Datum::Dec(3.into()), 1)),
        (Datum::Bytes(b"name:4".to_vec()), (Datum::Null, 0)),
        (Datum::Bytes(b"name:5".to_vec()), (Datum::Dec(8.into()), 2)),
    ];
    // for dag
    let req = DagSelect::from(&product)
        .avg(&product["count"])
        .group_by(&[&product["name"]])
        .build();
    let mut resp = handle_select(&endpoint, req);
    let mut row_count = 0;
    let exp_len = exp.len();
    let spliter = DagChunkSpliter::new(resp.take_chunks().into(), 3);
    let mut results = spliter.collect::<Vec<Vec<Datum>>>();
    sort_by!(results, 2, Bytes);
    for (row, (name, (sum, cnt))) in results.iter().zip(exp) {
        let expected_datum = vec![Datum::U64(cnt), sum, name];
        let expected_encoded =
            datum::encode_value(&mut EvalContext::default(), &expected_datum).unwrap();
        let result_encoded = datum::encode_value(&mut EvalContext::default(), row).unwrap();
        assert_eq!(&*result_encoded, &*expected_encoded);
        row_count += 1;
    }
    assert_eq!(row_count, exp_len);
}

#[test]
fn test_aggr_sum() {
    let data = vec![
        (1, Some("name:0"), 2),
        (2, Some("name:3"), 3),
        (4, Some("name:0"), 1),
        (5, Some("name:5"), 4),
        (6, Some("name:5"), 4),
        (7, None, 4),
    ];

    let product = ProductTable::new();
    let (_, endpoint) = init_with_data(&product, &data);

    let exp = vec![
        (Datum::Null, 4),
        (Datum::Bytes(b"name:0".to_vec()), 3),
        (Datum::Bytes(b"name:3".to_vec()), 3),
        (Datum::Bytes(b"name:5".to_vec()), 8),
    ];
    // for dag
    let req = DagSelect::from(&product)
        .sum(&product["count"])
        .group_by(&[&product["name"]])
        .output_offsets(Some(vec![0, 1]))
        .build();
    let mut resp = handle_select(&endpoint, req);
    let mut row_count = 0;
    let exp_len = exp.len();
    let spliter = DagChunkSpliter::new(resp.take_chunks().into(), 2);
    let mut results = spliter.collect::<Vec<Vec<Datum>>>();
    sort_by!(results, 1, Bytes);
    for (row, (name, cnt)) in results.iter().zip(exp) {
        let expected_datum = vec![Datum::Dec(cnt.into()), name];
        let expected_encoded =
            datum::encode_value(&mut EvalContext::default(), &expected_datum).unwrap();
        let result_encoded = datum::encode_value(&mut EvalContext::default(), row).unwrap();
        assert_eq!(&*result_encoded, &*expected_encoded);
        row_count += 1;
    }
    assert_eq!(row_count, exp_len);
}

#[test]
fn test_aggr_extre() {
    let data = vec![
        (1, Some("name:0"), 2),
        (2, Some("name:3"), 3),
        (4, Some("name:0"), 1),
        (5, Some("name:5"), 4),
        (6, Some("name:5"), 5),
        (7, None, 4),
    ];

    let product = ProductTable::new();
    let (mut store, endpoint) = init_with_data(&product, &data);

    store.begin();
    for &(id, name) in &[(8, b"name:5"), (9, b"name:6")] {
        store
            .insert_into(&product)
            .set(&product["id"], Datum::I64(id))
            .set(&product["name"], Datum::Bytes(name.to_vec()))
            .set(&product["count"], Datum::Null)
            .execute();
    }
    store.commit();

    let exp = vec![
        (Datum::Null, Datum::I64(4), Datum::I64(4)),
        (
            Datum::Bytes(b"name:0".to_vec()),
            Datum::I64(2),
            Datum::I64(1),
        ),
        (
            Datum::Bytes(b"name:3".to_vec()),
            Datum::I64(3),
            Datum::I64(3),
        ),
        (
            Datum::Bytes(b"name:5".to_vec()),
            Datum::I64(5),
            Datum::I64(4),
        ),
        (Datum::Bytes(b"name:6".to_vec()), Datum::Null, Datum::Null),
    ];

    // for dag
    let req = DagSelect::from(&product)
        .max(&product["count"])
        .min(&product["count"])
        .group_by(&[&product["name"]])
        .build();
    let mut resp = handle_select(&endpoint, req);
    let mut row_count = 0;
    let exp_len = exp.len();
    let spliter = DagChunkSpliter::new(resp.take_chunks().into(), 3);
    let mut results = spliter.collect::<Vec<Vec<Datum>>>();
    sort_by!(results, 2, Bytes);
    for (row, (name, max, min)) in results.iter().zip(exp) {
        let expected_datum = vec![max, min, name];
        let expected_encoded =
            datum::encode_value(&mut EvalContext::default(), &expected_datum).unwrap();
        let result_encoded = datum::encode_value(&mut EvalContext::default(), row).unwrap();
        assert_eq!(result_encoded, &*expected_encoded);
        row_count += 1;
    }
    assert_eq!(row_count, exp_len);
}

#[test]
fn test_aggr_bit_ops() {
    let data = vec![
        (1, Some("name:0"), 2),
        (2, Some("name:3"), 3),
        (4, Some("name:0"), 1),
        (5, Some("name:5"), 4),
        (6, Some("name:5"), 5),
        (7, None, 4),
    ];

    let product = ProductTable::new();
    let (mut store, endpoint) = init_with_data(&product, &data);

    store.begin();
    for &(id, name) in &[(8, b"name:5"), (9, b"name:6")] {
        store
            .insert_into(&product)
            .set(&product["id"], Datum::I64(id))
            .set(&product["name"], Datum::Bytes(name.to_vec()))
            .set(&product["count"], Datum::Null)
            .execute();
    }
    store.commit();

    let exp = vec![
        (Datum::Null, Datum::I64(4), Datum::I64(4), Datum::I64(4)),
        (
            Datum::Bytes(b"name:0".to_vec()),
            Datum::I64(0),
            Datum::I64(3),
            Datum::I64(3),
        ),
        (
            Datum::Bytes(b"name:3".to_vec()),
            Datum::I64(3),
            Datum::I64(3),
            Datum::I64(3),
        ),
        (
            Datum::Bytes(b"name:5".to_vec()),
            Datum::I64(4),
            Datum::I64(5),
            Datum::I64(1),
        ),
        (
            Datum::Bytes(b"name:6".to_vec()),
            Datum::I64(-1),
            Datum::I64(0),
            Datum::I64(0),
        ),
    ];

    // for dag
    let req = DagSelect::from(&product)
        .bit_and(&product["count"])
        .bit_or(&product["count"])
        .bit_xor(&product["count"])
        .group_by(&[&product["name"]])
        .output_offsets(Some(vec![0, 1, 2, 3]))
        .build();
    let mut resp = handle_select(&endpoint, req);
    let mut row_count = 0;
    let exp_len = exp.len();
    let spliter = DagChunkSpliter::new(resp.take_chunks().into(), 4);
    let mut results = spliter.collect::<Vec<Vec<Datum>>>();
    sort_by!(results, 3, Bytes);
    for (row, (name, bitand, bitor, bitxor)) in results.iter().zip(exp) {
        let expected_datum = vec![bitand, bitor, bitxor, name];
        let expected_encoded =
            datum::encode_value(&mut EvalContext::default(), &expected_datum).unwrap();
        let result_encoded = datum::encode_value(&mut EvalContext::default(), row).unwrap();
        assert_eq!(result_encoded, &*expected_encoded);
        row_count += 1;
    }
    assert_eq!(row_count, exp_len);
}

#[test]
fn test_order_by_column() {
    let data = vec![
        (1, Some("name:0"), 2),
        (2, Some("name:3"), 3),
        (4, Some("name:0"), 1),
        (5, Some("name:6"), 4),
        (6, Some("name:5"), 4),
        (7, Some("name:4"), 4),
        (8, None, 4),
    ];

    let exp = vec![
        (8, None, 4),
        (7, Some("name:4"), 4),
        (6, Some("name:5"), 4),
        (5, Some("name:6"), 4),
        (2, Some("name:3"), 3),
    ];

    let product = ProductTable::new();
    let (_, endpoint) = init_with_data(&product, &data);
    // for dag
    let req = DagSelect::from(&product)
        .order_by(&product["count"], true)
        .order_by(&product["name"], false)
        .limit(5)
        .build();
    let mut resp = handle_select(&endpoint, req);
    let mut row_count = 0;
    let spliter = DagChunkSpliter::new(resp.take_chunks().into(), 3);
    for (row, (id, name, cnt)) in spliter.zip(exp) {
        let name_datum = name.map(|s| s.as_bytes()).into();
        let expected_encoded = datum::encode_value(
            &mut EvalContext::default(),
            &[i64::from(id).into(), name_datum, i64::from(cnt).into()],
        )
        .unwrap();
        let result_encoded = datum::encode_value(&mut EvalContext::default(), &row).unwrap();
        assert_eq!(&*result_encoded, &*expected_encoded);
        row_count += 1;
    }
    assert_eq!(row_count, 5);
}

#[test]
fn test_order_by_pk_with_select_from_index() {
    let mut data = vec![
        (8, Some("name:0"), 2),
        (7, Some("name:3"), 3),
        (6, Some("name:0"), 1),
        (5, Some("name:6"), 4),
        (4, Some("name:5"), 4),
        (3, Some("name:4"), 4),
        (2, None, 4),
    ];

    let product = ProductTable::new();
    let (_, endpoint) = init_with_data(&product, &data);
    let expect: Vec<_> = data.drain(..5).collect();
    // for dag
    let req = DagSelect::from_index(&product, &product["name"])
        .order_by(&product["id"], true)
        .limit(5)
        .build();
    let mut resp = handle_select(&endpoint, req);
    let mut row_count = 0;
    let spliter = DagChunkSpliter::new(resp.take_chunks().into(), 3);
    for (row, (id, name, cnt)) in spliter.zip(expect) {
        let name_datum = name.map(|s| s.as_bytes()).into();
        let expected_encoded = datum::encode_value(
            &mut EvalContext::default(),
            &[name_datum, cnt.into(), id.into()],
        )
        .unwrap();
        let result_encoded = datum::encode_value(&mut EvalContext::default(), &row).unwrap();
        assert_eq!(&*result_encoded, &*expected_encoded);
        row_count += 1;
    }
    assert_eq!(row_count, 5);
}

#[test]
fn test_limit() {
    let mut data = vec![
        (1, Some("name:0"), 2),
        (2, Some("name:3"), 3),
        (4, Some("name:0"), 1),
        (5, Some("name:5"), 4),
        (6, Some("name:5"), 4),
        (7, None, 4),
    ];

    let product = ProductTable::new();
    let (_, endpoint) = init_with_data(&product, &data);
    let expect: Vec<_> = data.drain(..5).collect();
    // for dag
    let req = DagSelect::from(&product).limit(5).build();
    let mut resp = handle_select(&endpoint, req);
    let mut row_count = 0;
    let spliter = DagChunkSpliter::new(resp.take_chunks().into(), 3);
    for (row, (id, name, cnt)) in spliter.zip(expect) {
        let name_datum = name.map(|s| s.as_bytes()).into();
        let expected_encoded = datum::encode_value(
            &mut EvalContext::default(),
            &[id.into(), name_datum, cnt.into()],
        )
        .unwrap();
        let result_encoded = datum::encode_value(&mut EvalContext::default(), &row).unwrap();
        assert_eq!(&*result_encoded, &*expected_encoded);
        row_count += 1;
    }
    assert_eq!(row_count, 5);
}

#[test]
fn test_reverse() {
    let mut data = vec![
        (1, Some("name:0"), 2),
        (2, Some("name:3"), 3),
        (4, Some("name:0"), 1),
        (5, Some("name:5"), 4),
        (6, Some("name:5"), 4),
        (7, None, 4),
    ];

    let product = ProductTable::new();
    let (_, endpoint) = init_with_data(&product, &data);
    data.reverse();
    let expect: Vec<_> = data.drain(..5).collect();
    // for dag
    let req = DagSelect::from(&product)
        .limit(5)
        .order_by(&product["id"], true)
        .build();
    let mut resp = handle_select(&endpoint, req);
    let mut row_count = 0;
    let spliter = DagChunkSpliter::new(resp.take_chunks().into(), 3);
    for (row, (id, name, cnt)) in spliter.zip(expect) {
        let name_datum = name.map(|s| s.as_bytes()).into();
        let expected_encoded = datum::encode_value(
            &mut EvalContext::default(),
            &[id.into(), name_datum, cnt.into()],
        )
        .unwrap();
        let result_encoded = datum::encode_value(&mut EvalContext::default(), &row).unwrap();
        assert_eq!(&*result_encoded, &*expected_encoded);
        row_count += 1;
    }
    assert_eq!(row_count, 5);
}

#[test]
fn test_index() {
    let data = vec![
        (1, Some("name:0"), 2),
        (2, Some("name:3"), 3),
        (4, Some("name:0"), 1),
        (5, Some("name:5"), 4),
        (6, Some("name:5"), 4),
        (7, None, 4),
    ];

    let product = ProductTable::new();
    let (_, endpoint) = init_with_data(&product, &data);
    // for dag
    let req = DagSelect::from_index(&product, &product["id"]).build();
    let mut resp = handle_select(&endpoint, req);
    let mut row_count = 0;
    let spliter = DagChunkSpliter::new(resp.take_chunks().into(), 1);
    for (row, (id, ..)) in spliter.zip(data) {
        let expected_encoded =
            datum::encode_value(&mut EvalContext::default(), &[id.into()]).unwrap();
        let result_encoded = datum::encode_value(&mut EvalContext::default(), &row).unwrap();
        assert_eq!(&*result_encoded, &*expected_encoded);
        row_count += 1;
    }
    assert_eq!(row_count, 6);
}

#[test]
fn test_index_reverse_limit() {
    let mut data = vec![
        (1, Some("name:0"), 2),
        (2, Some("name:3"), 3),
        (4, Some("name:0"), 1),
        (5, Some("name:5"), 4),
        (6, Some("name:5"), 4),
        (7, None, 4),
    ];

    let product = ProductTable::new();
    let (_, endpoint) = init_with_data(&product, &data);
    data.reverse();
    let expect: Vec<_> = data.drain(..5).collect();
    // for dag
    let req = DagSelect::from_index(&product, &product["id"])
        .limit(5)
        .order_by(&product["id"], true)
        .build();

    let mut resp = handle_select(&endpoint, req);
    let mut row_count = 0;
    let spliter = DagChunkSpliter::new(resp.take_chunks().into(), 1);
    for (row, (id, ..)) in spliter.zip(expect) {
        let expected_encoded =
            datum::encode_value(&mut EvalContext::default(), &[id.into()]).unwrap();
        let result_encoded = datum::encode_value(&mut EvalContext::default(), &row).unwrap();
        assert_eq!(&*result_encoded, &*expected_encoded);
        row_count += 1;
    }
    assert_eq!(row_count, 5);
}

#[test]
fn test_limit_oom() {
    let data = vec![
        (1, Some("name:0"), 2),
        (2, Some("name:3"), 3),
        (4, Some("name:0"), 1),
        (5, Some("name:5"), 4),
        (6, Some("name:5"), 4),
        (7, None, 4),
    ];

    let product = ProductTable::new();
    let (_, endpoint) = init_with_data(&product, &data);
    // for dag
    let req = DagSelect::from_index(&product, &product["id"])
        .limit(100000000)
        .build();
    let mut resp = handle_select(&endpoint, req);
    let mut row_count = 0;
    let spliter = DagChunkSpliter::new(resp.take_chunks().into(), 1);
    for (row, (id, ..)) in spliter.zip(data) {
        let expected_encoded =
            datum::encode_value(&mut EvalContext::default(), &[id.into()]).unwrap();
        let result_encoded = datum::encode_value(&mut EvalContext::default(), &row).unwrap();
        assert_eq!(&*result_encoded, &*expected_encoded);
        row_count += 1;
    }
    assert_eq!(row_count, 6);
}

#[test]
fn test_del_select() {
    let mut data = vec![
        (1, Some("name:0"), 2),
        (2, Some("name:3"), 3),
        (4, Some("name:0"), 1),
        (5, Some("name:5"), 4),
        (6, Some("name:5"), 4),
        (7, None, 4),
    ];

    let product = ProductTable::new();
    let (mut store, endpoint) = init_with_data(&product, &data);

    store.begin();
    let (id, name, cnt) = data.remove(3);
    let name_datum = name.map(|s| s.as_bytes()).into();
    store
        .delete_from(&product)
        .execute(id, vec![id.into(), name_datum, cnt.into()]);
    store.commit();

    // for dag
    let mut req = DagSelect::from_index(&product, &product["id"]).build();
    req.mut_context().set_record_scan_stat(true);

    let resp = handle_request(&endpoint, req);
    let mut sel_resp = SelectResponse::default();
    sel_resp.merge_from_bytes(resp.get_data()).unwrap();
    let spliter = DagChunkSpliter::new(sel_resp.take_chunks().into(), 1);
    let mut row_count = 0;
    for _ in spliter {
        row_count += 1;
    }
    assert_eq!(row_count, 5);

    assert!(resp.get_exec_details_v2().has_time_detail());
    assert!(resp.get_exec_details_v2().has_time_detail_v2());
    let scan_detail_v2 = resp.get_exec_details_v2().get_scan_detail_v2();
    assert_eq!(scan_detail_v2.get_total_versions(), 8);
    assert_eq!(scan_detail_v2.get_processed_versions(), 5);
    assert!(scan_detail_v2.get_processed_versions_size() > 0);
}

#[test]
fn test_index_group_by() {
    let data = vec![
        (1, Some("name:0"), 2),
        (2, Some("name:2"), 3),
        (4, Some("name:0"), 1),
        (5, Some("name:1"), 4),
    ];

    let product = ProductTable::new();
    let (_, endpoint) = init_with_data(&product, &data);
    // for dag
    let req = DagSelect::from_index(&product, &product["name"])
        .group_by(&[&product["name"]])
        .output_offsets(Some(vec![0]))
        .build();
    let mut resp = handle_select(&endpoint, req);
    // should only have name:0, name:2 and name:1
    let mut row_count = 0;
    let spliter = DagChunkSpliter::new(resp.take_chunks().into(), 1);
    let mut results = spliter.collect::<Vec<Vec<Datum>>>();
    sort_by!(results, 0, Bytes);
    for (row, name) in results.iter().zip(&[b"name:0", b"name:1", b"name:2"]) {
        let expected_encoded =
            datum::encode_value(&mut EvalContext::default(), &[Datum::Bytes(name.to_vec())])
                .unwrap();
        let result_encoded = datum::encode_value(&mut EvalContext::default(), row).unwrap();
        assert_eq!(&*result_encoded, &*expected_encoded);
        row_count += 1;
    }
    assert_eq!(row_count, 3);
}

#[test]
fn test_index_aggr_count() {
    let data = vec![
        (1, Some("name:0"), 2),
        (2, Some("name:3"), 3),
        (4, Some("name:0"), 1),
        (5, Some("name:5"), 4),
        (6, Some("name:5"), 4),
        (7, None, 4),
    ];

    let product = ProductTable::new();
    let (_, endpoint) = init_with_data(&product, &data);
    // for dag
    let req = DagSelect::from_index(&product, &product["name"])
        .count(&product["id"])
        .output_offsets(Some(vec![0]))
        .build();
    let mut resp = handle_select(&endpoint, req);
    let mut spliter = DagChunkSpliter::new(resp.take_chunks().into(), 1);
    let expected_encoded = datum::encode_value(
        &mut EvalContext::default(),
        &[Datum::U64(data.len() as u64)],
    )
    .unwrap();
    let ret_data = spliter.next();
    assert_eq!(ret_data.is_some(), true);
    let result_encoded =
        datum::encode_value(&mut EvalContext::default(), &ret_data.unwrap()).unwrap();
    assert_eq!(&*result_encoded, &*expected_encoded);
    assert_eq!(spliter.next().is_none(), true);

    let exp = vec![
        (Datum::Null, 1),
        (Datum::Bytes(b"name:0".to_vec()), 2),
        (Datum::Bytes(b"name:3".to_vec()), 1),
        (Datum::Bytes(b"name:5".to_vec()), 2),
    ];
    // for dag
    let req = DagSelect::from_index(&product, &product["name"])
        .count(&product["id"])
        .group_by(&[&product["name"]])
        .output_offsets(Some(vec![0, 1]))
        .build();
    resp = handle_select(&endpoint, req);
    let mut row_count = 0;
    let exp_len = exp.len();
    let spliter = DagChunkSpliter::new(resp.take_chunks().into(), 2);
    let mut results = spliter.collect::<Vec<Vec<Datum>>>();
    sort_by!(results, 1, Bytes);
    for (row, (name, cnt)) in results.iter().zip(exp) {
        let expected_datum = vec![Datum::U64(cnt), name];
        let expected_encoded =
            datum::encode_value(&mut EvalContext::default(), &expected_datum).unwrap();
        let result_encoded = datum::encode_value(&mut EvalContext::default(), row).unwrap();
        assert_eq!(&*result_encoded, &*expected_encoded);
        row_count += 1;
    }
    assert_eq!(row_count, exp_len);

    let exp = vec![
        (vec![Datum::Null, Datum::I64(4)], 1),
        (vec![Datum::Bytes(b"name:0".to_vec()), Datum::I64(1)], 1),
        (vec![Datum::Bytes(b"name:0".to_vec()), Datum::I64(2)], 1),
        (vec![Datum::Bytes(b"name:3".to_vec()), Datum::I64(3)], 1),
        (vec![Datum::Bytes(b"name:5".to_vec()), Datum::I64(4)], 2),
    ];
    let req = DagSelect::from_index(&product, &product["name"])
        .count(&product["id"])
        .group_by(&[&product["name"], &product["count"]])
        .build();
    resp = handle_select(&endpoint, req);
    let mut row_count = 0;
    let exp_len = exp.len();
    let spliter = DagChunkSpliter::new(resp.take_chunks().into(), 3);
    let mut results = spliter.collect::<Vec<Vec<Datum>>>();
    sort_by!(results, 1, Bytes);
    for (row, (gk_data, cnt)) in results.iter().zip(exp) {
        let mut expected_datum = vec![Datum::U64(cnt)];
        expected_datum.extend_from_slice(gk_data.as_slice());
        let expected_encoded =
            datum::encode_value(&mut EvalContext::default(), &expected_datum).unwrap();
        let result_encoded = datum::encode_value(&mut EvalContext::default(), row).unwrap();
        assert_eq!(&*result_encoded, &*expected_encoded);
        row_count += 1;
    }
    assert_eq!(row_count, exp_len);
}

#[test]
fn test_index_aggr_first() {
    let data = vec![
        (1, Some("name:0"), 2),
        (2, Some("name:3"), 3),
        (4, Some("name:0"), 1),
        (5, Some("name:5"), 4),
        (6, Some("name:5"), 4),
        (7, None, 4),
    ];

    let product = ProductTable::new();
    let (_, endpoint) = init_with_data(&product, &data);

    let exp = vec![
        (Datum::Null, 7),
        (Datum::Bytes(b"name:0".to_vec()), 4),
        (Datum::Bytes(b"name:3".to_vec()), 2),
        (Datum::Bytes(b"name:5".to_vec()), 5),
    ];
    // for dag
    let req = DagSelect::from_index(&product, &product["name"])
        .first(&product["id"])
        .group_by(&[&product["name"]])
        .output_offsets(Some(vec![0, 1]))
        .build();
    let mut resp = handle_select(&endpoint, req);
    let mut row_count = 0;
    let exp_len = exp.len();
    let spliter = DagChunkSpliter::new(resp.take_chunks().into(), 2);
    let mut results = spliter.collect::<Vec<Vec<Datum>>>();
    sort_by!(results, 1, Bytes);
    for (row, (name, id)) in results.iter().zip(exp) {
        let expected_datum = vec![Datum::I64(id), name];
        let expected_encoded =
            datum::encode_value(&mut EvalContext::default(), &expected_datum).unwrap();
        let result_encoded = datum::encode_value(&mut EvalContext::default(), row).unwrap();

        assert_eq!(
            &*result_encoded, &*expected_encoded,
            "exp: {:?}, got: {:?}",
            expected_datum, row
        );
        assert_eq!(&*result_encoded, &*expected_encoded);
        row_count += 1;
    }
    assert_eq!(row_count, exp_len);
}

#[test]
fn test_index_aggr_avg() {
    let data = vec![
        (1, Some("name:0"), 2),
        (2, Some("name:3"), 3),
        (4, Some("name:0"), 1),
        (5, Some("name:5"), 4),
        (6, Some("name:5"), 4),
        (7, None, 4),
    ];

    let product = ProductTable::new();
    let (mut store, endpoint) = init_with_data(&product, &data);

    store.begin();
    store
        .insert_into(&product)
        .set(&product["id"], Datum::I64(8))
        .set(&product["name"], Datum::Bytes(b"name:4".to_vec()))
        .set(&product["count"], Datum::Null)
        .execute();
    store.commit();

    let exp = vec![
        (Datum::Null, (Datum::Dec(4.into()), 1)),
        (Datum::Bytes(b"name:0".to_vec()), (Datum::Dec(3.into()), 2)),
        (Datum::Bytes(b"name:3".to_vec()), (Datum::Dec(3.into()), 1)),
        (Datum::Bytes(b"name:4".to_vec()), (Datum::Null, 0)),
        (Datum::Bytes(b"name:5".to_vec()), (Datum::Dec(8.into()), 2)),
    ];
    // for dag
    let req = DagSelect::from_index(&product, &product["name"])
        .avg(&product["count"])
        .group_by(&[&product["name"]])
        .build();
    let mut resp = handle_select(&endpoint, req);
    let mut row_count = 0;
    let exp_len = exp.len();
    let spliter = DagChunkSpliter::new(resp.take_chunks().into(), 3);
    let mut results = spliter.collect::<Vec<Vec<Datum>>>();
    sort_by!(results, 2, Bytes);
    for (row, (name, (sum, cnt))) in results.iter().zip(exp) {
        let expected_datum = vec![Datum::U64(cnt), sum, name];
        let expected_encoded =
            datum::encode_value(&mut EvalContext::default(), &expected_datum).unwrap();
        let result_encoded = datum::encode_value(&mut EvalContext::default(), row).unwrap();
        assert_eq!(&*result_encoded, &*expected_encoded);
        row_count += 1;
    }
    assert_eq!(row_count, exp_len);
}

#[test]
fn test_index_aggr_sum() {
    let data = vec![
        (1, Some("name:0"), 2),
        (2, Some("name:3"), 3),
        (4, Some("name:0"), 1),
        (5, Some("name:5"), 4),
        (6, Some("name:5"), 4),
        (7, None, 4),
    ];

    let product = ProductTable::new();
    let (_, endpoint) = init_with_data(&product, &data);

    let exp = vec![
        (Datum::Null, 4),
        (Datum::Bytes(b"name:0".to_vec()), 3),
        (Datum::Bytes(b"name:3".to_vec()), 3),
        (Datum::Bytes(b"name:5".to_vec()), 8),
    ];
    // for dag
    let req = DagSelect::from_index(&product, &product["name"])
        .sum(&product["count"])
        .group_by(&[&product["name"]])
        .output_offsets(Some(vec![0, 1]))
        .build();
    let mut resp = handle_select(&endpoint, req);
    let mut row_count = 0;
    let exp_len = exp.len();
    let spliter = DagChunkSpliter::new(resp.take_chunks().into(), 2);
    let mut results = spliter.collect::<Vec<Vec<Datum>>>();
    sort_by!(results, 1, Bytes);
    for (row, (name, cnt)) in results.iter().zip(exp) {
        let expected_datum = vec![Datum::Dec(cnt.into()), name];
        let expected_encoded =
            datum::encode_value(&mut EvalContext::default(), &expected_datum).unwrap();
        let result_encoded = datum::encode_value(&mut EvalContext::default(), row).unwrap();
        assert_eq!(&*result_encoded, &*expected_encoded);
        row_count += 1;
    }
    assert_eq!(row_count, exp_len);
}

#[test]
fn test_index_aggr_extre() {
    let data = vec![
        (1, Some("name:0"), 2),
        (2, Some("name:3"), 3),
        (4, Some("name:0"), 1),
        (5, Some("name:5"), 4),
        (6, Some("name:5"), 5),
        (7, None, 4),
    ];

    let product = ProductTable::new();
    let (mut store, endpoint) = init_with_data(&product, &data);

    store.begin();
    for &(id, name) in &[(8, b"name:5"), (9, b"name:6")] {
        store
            .insert_into(&product)
            .set(&product["id"], Datum::I64(id))
            .set(&product["name"], Datum::Bytes(name.to_vec()))
            .set(&product["count"], Datum::Null)
            .execute();
    }
    store.commit();

    let exp = vec![
        (Datum::Null, Datum::I64(4), Datum::I64(4)),
        (
            Datum::Bytes(b"name:0".to_vec()),
            Datum::I64(2),
            Datum::I64(1),
        ),
        (
            Datum::Bytes(b"name:3".to_vec()),
            Datum::I64(3),
            Datum::I64(3),
        ),
        (
            Datum::Bytes(b"name:5".to_vec()),
            Datum::I64(5),
            Datum::I64(4),
        ),
        (Datum::Bytes(b"name:6".to_vec()), Datum::Null, Datum::Null),
    ];
    // for dag
    let req = DagSelect::from_index(&product, &product["name"])
        .max(&product["count"])
        .min(&product["count"])
        .group_by(&[&product["name"]])
        .build();
    let mut resp = handle_select(&endpoint, req);
    let mut row_count = 0;
    let exp_len = exp.len();
    let spliter = DagChunkSpliter::new(resp.take_chunks().into(), 3);
    let mut results = spliter.collect::<Vec<Vec<Datum>>>();
    sort_by!(results, 2, Bytes);
    for (row, (name, max, min)) in results.iter().zip(exp) {
        let expected_datum = vec![max, min, name];
        let expected_encoded =
            datum::encode_value(&mut EvalContext::default(), &expected_datum).unwrap();
        let result_encoded = datum::encode_value(&mut EvalContext::default(), row).unwrap();
        assert_eq!(&*result_encoded, &*expected_encoded);
        row_count += 1;
    }
    assert_eq!(row_count, exp_len);
}

#[test]
fn test_where() {
    use tidb_query_datatype::{FieldTypeAccessor, FieldTypeTp};

    let data = vec![
        (1, Some("name:0"), 2),
        (2, Some("name:4"), 3),
        (4, Some("name:3"), 1),
        (5, Some("name:1"), 4),
    ];

    let product = ProductTable::new();
    let (_, endpoint) = init_with_data(&product, &data);
    let cols = product.columns_info();
    let cond = {
        let mut col = Expr::default();
        col.set_tp(ExprType::ColumnRef);
        let count_offset = offset_for_column(&cols, product["count"].id);
        col.mut_val().encode_i64(count_offset).unwrap();
        col.mut_field_type()
            .as_mut_accessor()
            .set_tp(FieldTypeTp::LongLong);

        let mut value = Expr::default();
        value.set_tp(ExprType::String);
        value.set_val(String::from("2").into_bytes());
        value
            .mut_field_type()
            .as_mut_accessor()
            .set_tp(FieldTypeTp::VarString);

        let mut right = Expr::default();
        right.set_tp(ExprType::ScalarFunc);
        right.set_sig(ScalarFuncSig::CastStringAsInt);
        right
            .mut_field_type()
            .as_mut_accessor()
            .set_tp(FieldTypeTp::LongLong);
        right.mut_children().push(value);

        let mut cond = Expr::default();
        cond.set_tp(ExprType::ScalarFunc);
        cond.set_sig(ScalarFuncSig::LtInt);
        cond.mut_field_type()
            .as_mut_accessor()
            .set_tp(FieldTypeTp::LongLong);
        cond.mut_children().push(col);
        cond.mut_children().push(right);
        cond
    };

    let req = DagSelect::from(&product).where_expr(cond).build();
    let mut resp = handle_select(&endpoint, req);
    let mut spliter = DagChunkSpliter::new(resp.take_chunks().into(), 3);
    let row = spliter.next().unwrap();
    let (id, name, cnt) = data[2];
    let name_datum = name.map(|s| s.as_bytes()).into();
    let expected_encoded = datum::encode_value(
        &mut EvalContext::default(),
        &[Datum::I64(id), name_datum, cnt.into()],
    )
    .unwrap();
    let result_encoded = datum::encode_value(&mut EvalContext::default(), &row).unwrap();
    assert_eq!(&*result_encoded, &*expected_encoded);
    assert_eq!(spliter.next().is_none(), true);
}

#[test]
fn test_handle_truncate() {
    use tidb_query_datatype::{FieldTypeAccessor, FieldTypeTp};
    let data = vec![
        (1, Some("name:0"), 2),
        (2, Some("name:4"), 3),
        (4, Some("name:3"), 1),
        (5, Some("name:1"), 4),
    ];

    let product = ProductTable::new();
    let (_, endpoint) = init_with_data(&product, &data);
    let cols = product.columns_info();
    let cases = vec![
        {
            // count > "2x"
            let mut col = Expr::default();
            col.set_tp(ExprType::ColumnRef);
            col.mut_field_type()
                .as_mut_accessor()
                .set_tp(FieldTypeTp::LongLong);
            let count_offset = offset_for_column(&cols, product["count"].id);
            col.mut_val().encode_i64(count_offset).unwrap();

            // "2x" will be truncated.
            let mut value = Expr::default();
            value
                .mut_field_type()
                .as_mut_accessor()
                .set_tp(FieldTypeTp::String);
            value.set_tp(ExprType::String);
            value.set_val(String::from("2x").into_bytes());

            let mut right = Expr::default();
            right
                .mut_field_type()
                .as_mut_accessor()
                .set_tp(FieldTypeTp::LongLong);
            right.set_tp(ExprType::ScalarFunc);
            right.set_sig(ScalarFuncSig::CastStringAsInt);
            right.mut_children().push(value);

            let mut cond = Expr::default();
            cond.mut_field_type()
                .as_mut_accessor()
                .set_tp(FieldTypeTp::LongLong);
            cond.set_tp(ExprType::ScalarFunc);
            cond.set_sig(ScalarFuncSig::LtInt);
            cond.mut_children().push(col);
            cond.mut_children().push(right);
            cond
        },
        {
            // id
            let mut col_id = Expr::default();
            col_id
                .mut_field_type()
                .as_mut_accessor()
                .set_tp(FieldTypeTp::LongLong);
            col_id.set_tp(ExprType::ColumnRef);
            let id_offset = offset_for_column(&cols, product["id"].id);
            col_id.mut_val().encode_i64(id_offset).unwrap();

            // "3x" will be truncated.
            let mut value = Expr::default();
            value
                .mut_field_type()
                .as_mut_accessor()
                .set_tp(FieldTypeTp::String);
            value.set_tp(ExprType::String);
            value.set_val(String::from("3x").into_bytes());

            let mut int_3 = Expr::default();
            int_3
                .mut_field_type()
                .as_mut_accessor()
                .set_tp(FieldTypeTp::LongLong);
            int_3.set_tp(ExprType::ScalarFunc);
            int_3.set_sig(ScalarFuncSig::CastStringAsInt);
            int_3.mut_children().push(value);

            // count
            let mut col_count = Expr::default();
            col_count
                .mut_field_type()
                .as_mut_accessor()
                .set_tp(FieldTypeTp::LongLong);
            col_count.set_tp(ExprType::ColumnRef);
            let count_offset = offset_for_column(&cols, product["count"].id);
            col_count.mut_val().encode_i64(count_offset).unwrap();

            // "3x" + count
            let mut plus = Expr::default();
            plus.mut_field_type()
                .as_mut_accessor()
                .set_tp(FieldTypeTp::LongLong);
            plus.set_tp(ExprType::ScalarFunc);
            plus.set_sig(ScalarFuncSig::PlusInt);
            plus.mut_children().push(int_3);
            plus.mut_children().push(col_count);

            // id = "3x" + count
            let mut cond = Expr::default();
            cond.mut_field_type()
                .as_mut_accessor()
                .set_tp(FieldTypeTp::LongLong);
            cond.set_tp(ExprType::ScalarFunc);
            cond.set_sig(ScalarFuncSig::EqInt);
            cond.mut_children().push(col_id);
            cond.mut_children().push(plus);
            cond
        },
    ];

    for cond in cases {
        // Ignore truncate error.
        let req = DagSelect::from(&product)
            .where_expr(cond.clone())
            .build_with(Context::default(), &[FLAG_IGNORE_TRUNCATE]);
        let resp = handle_select(&endpoint, req);
        assert!(!resp.has_error());
        assert!(resp.get_warnings().is_empty());

        // truncate as warning
        let req = DagSelect::from(&product)
            .where_expr(cond.clone())
            .build_with(Context::default(), &[FLAG_TRUNCATE_AS_WARNING]);
        let mut resp = handle_select(&endpoint, req);
        assert!(!resp.has_error());
        assert!(!resp.get_warnings().is_empty());
        // check data
        let mut spliter = DagChunkSpliter::new(resp.take_chunks().into(), 3);
        let row = spliter.next().unwrap();
        let (id, name, cnt) = data[2];
        let name_datum = name.map(|s| s.as_bytes()).into();
        let expected_encoded = datum::encode_value(
            &mut EvalContext::default(),
            &[Datum::I64(id), name_datum, cnt.into()],
        )
        .unwrap();
        let result_encoded = datum::encode_value(&mut EvalContext::default(), &row).unwrap();
        assert_eq!(&*result_encoded, &*expected_encoded);
        assert_eq!(spliter.next().is_none(), true);

        // Do NOT ignore truncate error.
        let req = DagSelect::from(&product).where_expr(cond.clone()).build();
        let resp = handle_select(&endpoint, req);
        assert!(resp.has_error());
        assert!(resp.get_warnings().is_empty());
    }
}

#[test]
fn test_default_val() {
    let mut data = vec![
        (1, Some("name:0"), 2),
        (2, Some("name:3"), 3),
        (4, Some("name:0"), 1),
        (5, Some("name:5"), 4),
        (6, Some("name:5"), 4),
        (7, None, 4),
    ];

    let product = ProductTable::new();
    let added = ColumnBuilder::new()
        .col_type(TYPE_LONG)
        .default(Datum::I64(3))
        .build();
    let mut tbl = TableBuilder::new()
        .add_col("id", product["id"].clone())
        .add_col("name", product["name"].clone())
        .add_col("count", product["count"].clone())
        .add_col("added", added)
        .build();
    tbl.id = product.id;

    let (_, endpoint) = init_with_data(&product, &data);
    let expect: Vec<_> = data.drain(..5).collect();
    let req = DagSelect::from(&tbl).limit(5).build();
    let mut resp = handle_select(&endpoint, req);
    let mut row_count = 0;
    let spliter = DagChunkSpliter::new(resp.take_chunks().into(), 4);
    for (row, (id, name, cnt)) in spliter.zip(expect) {
        let name_datum = name.map(|s| s.as_bytes()).into();
        let expected_encoded = datum::encode_value(
            &mut EvalContext::default(),
            &[id.into(), name_datum, cnt.into(), Datum::I64(3)],
        )
        .unwrap();
        let result_encoded = datum::encode_value(&mut EvalContext::default(), &row).unwrap();
        assert_eq!(&*result_encoded, &*expected_encoded);
        row_count += 1;
    }
    assert_eq!(row_count, 5);
}

#[test]
fn test_output_offsets() {
    let data = vec![
        (1, Some("name:0"), 2),
        (2, Some("name:4"), 3),
        (4, Some("name:3"), 1),
        (5, Some("name:1"), 4),
    ];

    let product = ProductTable::new();
    let (_, endpoint) = init_with_data(&product, &data);

    let req = DagSelect::from(&product)
        .output_offsets(Some(vec![1]))
        .build();
    let mut resp = handle_select(&endpoint, req);
    let spliter = DagChunkSpliter::new(resp.take_chunks().into(), 1);
    for (row, (_, name, _)) in spliter.zip(data) {
        let name_datum = name.map(|s| s.as_bytes()).into();
        let expected_encoded =
            datum::encode_value(&mut EvalContext::default(), &[name_datum]).unwrap();
        let result_encoded = datum::encode_value(&mut EvalContext::default(), &row).unwrap();
        assert_eq!(&*result_encoded, &*expected_encoded);
    }
}

#[test]
fn test_key_is_locked_for_primary() {
    let data = vec![
        (1, Some("name:0"), 2),
        (2, Some("name:4"), 3),
        (4, Some("name:3"), 1),
        (5, Some("name:1"), 4),
    ];

    let product = ProductTable::new();
    let (_, endpoint, _) = init_data_with_commit(&product, &data, false);

    let req = DagSelect::from(&product).build();
    let resp = handle_request(&endpoint, req);
    assert!(resp.get_data().is_empty(), "{:?}", resp);
    assert!(resp.has_locked(), "{:?}", resp);
}

#[test]
fn test_key_is_locked_for_index() {
    let data = vec![
        (1, Some("name:0"), 2),
        (2, Some("name:4"), 3),
        (4, Some("name:3"), 1),
        (5, Some("name:1"), 4),
    ];

    let product = ProductTable::new();
    let (_, endpoint, _) = init_data_with_commit(&product, &data, false);

    let req = DagSelect::from_index(&product, &product["name"]).build();
    let resp = handle_request(&endpoint, req);
    assert!(resp.get_data().is_empty(), "{:?}", resp);
    assert!(resp.has_locked(), "{:?}", resp);
}

#[test]
fn test_output_counts() {
    let data = vec![
        (1, Some("name:0"), 2),
        (2, Some("name:4"), 3),
        (4, Some("name:3"), 1),
        (5, Some("name:1"), 4),
    ];

    let product = ProductTable::new();
    let (_, endpoint) = init_with_data(&product, &data);

    let req = DagSelect::from(&product).build();
    let resp = handle_select(&endpoint, req);
    assert_eq!(resp.get_output_counts(), &[data.len() as i64]);
}

#[test]
fn test_exec_details() {
    let data = vec![
        (1, Some("name:0"), 2),
        (2, Some("name:4"), 3),
        (4, Some("name:3"), 1),
        (5, Some("name:1"), 4),
    ];

    let product = ProductTable::new();
    let (_, endpoint) = init_with_data(&product, &data);

    let flags = &[0];

    let ctx = Context::default();
    let req = DagSelect::from(&product).build_with(ctx, flags);
    let resp = handle_request(&endpoint, req);
    assert!(resp.has_exec_details());
    let exec_details = resp.get_exec_details();
    assert!(exec_details.has_time_detail());
    assert!(exec_details.has_scan_detail());
    assert!(resp.has_exec_details_v2());
    let exec_details = resp.get_exec_details_v2();
    assert!(exec_details.has_time_detail());
    assert!(exec_details.has_time_detail_v2());
    assert!(exec_details.has_scan_detail_v2());
}

#[test]
fn test_invalid_range() {
    let data = vec![
        (1, Some("name:0"), 2),
        (2, Some("name:4"), 3),
        (4, Some("name:3"), 1),
        (5, Some("name:1"), 4),
    ];

    let product = ProductTable::new();
    let (_, endpoint) = init_with_data(&product, &data);

    let mut select = DagSelect::from(&product);
    select.key_ranges[0].set_start(b"xxx".to_vec());
    select.key_ranges[0].set_end(b"zzz".to_vec());
    let req = select.build();
    let resp = handle_request(&endpoint, req);
    assert!(!resp.get_other_error().is_empty());
}

#[test]
fn test_snapshot_failed() {
    let product = ProductTable::new();
    let (_cluster, raft_engine, ctx) = new_raft_engine(1, "");

    let (_, endpoint, _) = init_data_with_engine_and_commit(ctx, raft_engine, &product, &[], true);

    // Use an invalid context to make errors.
    let req = DagSelect::from(&product).build_with(Context::default(), &[0]);
    let resp = handle_request(&endpoint, req);

    assert!(resp.get_region_error().has_store_not_match());
}

#[test_case(test_raftstore::new_server_cluster)]
#[test_case(test_raftstore_v2::new_server_cluster)]
fn test_empty_data_cache_miss() {
    let mut cluster = new_cluster(0, 1);
    let (raft_engine, ctx) = prepare_raft_engine!(cluster, "");

    let product = ProductTable::new();
    let (_, endpoint, _) =
        init_data_with_engine_and_commit(ctx.clone(), raft_engine, &product, &[], false);
    let mut req = DagSelect::from(&product).build_with(ctx, &[0]);
    req.set_is_cache_enabled(true);
    let resp = handle_request(&endpoint, req);
    assert!(!resp.get_is_cache_hit());
}

#[test_case(test_raftstore::new_server_cluster)]
#[test_case(test_raftstore_v2::new_server_cluster)]
fn test_cache() {
    let mut cluster = new_cluster(0, 1);
    let (raft_engine, ctx) = prepare_raft_engine!(cluster, "");

    let data = vec![
        (1, Some("name:0"), 2),
        (2, Some("name:4"), 3),
        (4, Some("name:3"), 1),
        (5, Some("name:1"), 4),
    ];
    let product = ProductTable::new();
    let (_, endpoint, _) =
        init_data_with_engine_and_commit(ctx.clone(), raft_engine, &product, &data, true);

    let req = DagSelect::from(&product).build_with(ctx, &[0]);
    let resp = handle_request(&endpoint, req.clone());

    assert!(!resp.get_is_cache_hit());
    let cache_version = resp.get_cache_last_version();

    // Cache version must be >= 5 because Raft apply index must be >= 5.
    assert!(cache_version >= 5);

    // Send the request again using is_cache_enabled == false (default) and a
    // matching version. The request should be processed as usual.

    let mut req2 = req.clone();
    req2.set_cache_if_match_version(cache_version);
    let resp2 = handle_request(&endpoint, req2);

    assert!(!resp2.get_is_cache_hit());
    assert_eq!(
        resp.get_cache_last_version(),
        resp2.get_cache_last_version()
    );
    assert_eq!(resp.get_data(), resp2.get_data());

    // Send the request again using is_cached_enabled == true and a matching
    // version. The request should be skipped.

    let mut req3 = req.clone();
    req3.set_is_cache_enabled(true);
    req3.set_cache_if_match_version(cache_version);
    let resp3 = handle_request(&endpoint, req3);

    assert!(resp3.get_is_cache_hit());
    assert!(resp3.get_data().is_empty());

    // Send the request using a non-matching version. The request should be
    // processed.

    let mut req4 = req;
    req4.set_is_cache_enabled(true);
    req4.set_cache_if_match_version(cache_version + 1);
    let resp4 = handle_request(&endpoint, req4);

    assert!(!resp4.get_is_cache_hit());
    assert_eq!(
        resp.get_cache_last_version(),
        resp4.get_cache_last_version()
    );
    assert_eq!(resp.get_data(), resp4.get_data());
}

#[test]
fn test_copr_bypass_or_access_locks() {
    let data = vec![
        (1, Some("name:1"), 1), // no lock
        (2, Some("name:2"), 2), // bypass lock
        (3, Some("name:3"), 3), // access lock(range)
        (4, Some("name:4"), 4), // access lock(range)
        (6, Some("name:6"), 6), // access lock(point)
        (8, Some("name:8"), 8), // not conflict lock
    ];

    let product = ProductTable::new();
    let (store, _) = init_with_data(&product, &data);
    let expected_data = vec![
        (1, Some("name:1"), 1),
        (2, Some("name:2"), 2),
        (3, Some("name:33"), 33),
        (4, Some("name:44"), 44),
        (6, Some("name:66"), 66),
        (8, Some("name:8"), 8),
    ];
    // lock row 3, 4, 6
    let (mut store, endpoint, _) = init_data_with_engine_and_commit(
        Default::default(),
        store.get_engine(),
        &product,
        &expected_data[2..5],
        false,
    );
    let access_lock = store.current_ts();
    // lock row 2
    store.begin();
    store.delete_from(&product).execute(
        data[1].0,
        vec![
            data[1].0.into(),
            data[1].1.map(|s| s.as_bytes()).into(),
            data[1].2.into(),
        ],
    );
    let bypass_lock = store.current_ts();
    let read_ts = TimeStamp::new(next_id() as u64);
    // lock row 8 with larger ts
    store.begin();
    store.delete_from(&product).execute(
        data[5].0,
        vec![
            data[5].0.into(),
            data[5].1.map(|s| s.as_bytes()).into(),
            data[5].2.into(),
        ],
    );

    let mut ctx = Context::default();
    ctx.set_isolation_level(IsolationLevel::Si);
    ctx.set_resolved_locks(vec![bypass_lock.into_inner()]);
    ctx.set_committed_locks(vec![access_lock.into_inner()]);
    let ranges = vec![
        product.get_record_range(1, 4),
        product.get_record_range_one(6),
        product.get_record_range_one(8),
    ];

    // DAG
    {
        let mut req = DagSelect::from(&product).build_with(ctx.clone(), &[0]);
        req.set_start_ts(read_ts.into_inner());
        req.set_ranges(ranges.clone().into());

        let mut resp = handle_select(&endpoint, req);
        let mut row_count = 0;
        let spliter = DagChunkSpliter::new(resp.take_chunks().into(), 3);
        for (row, (id, name, cnt)) in spliter.zip(expected_data) {
            let name_datum = name.map(|s| s.as_bytes()).into();
            let expected_encoded = datum::encode_value(
                &mut EvalContext::default(),
                &[Datum::I64(id), name_datum, cnt.into()],
            )
            .unwrap();
            let result_encoded = datum::encode_value(&mut EvalContext::default(), &row).unwrap();
            assert_eq!(result_encoded, &*expected_encoded);
            row_count += 1;
        }
        assert_eq!(row_count, data.len());
    }

    // analyze
    {
        let mut col_req = AnalyzeColumnsReq::default();
        col_req.set_columns_info(product.columns_info().into());
        let mut analy_req = AnalyzeReq::default();
        analy_req.set_tp(AnalyzeType::TypeColumn);
        analy_req.set_col_req(col_req);
        let mut req = Request::default();
        req.set_context(ctx.clone());
        req.set_start_ts(read_ts.into_inner());
        req.set_ranges(ranges.clone().into());
        req.set_tp(REQ_TYPE_ANALYZE);
        req.set_data(analy_req.write_to_bytes().unwrap());
        let resp = handle_request(&endpoint, req);
        assert!(!resp.get_data().is_empty());
        assert!(!resp.has_locked(), "{:?}", resp);
    }

    // checksum
    {
        let checksum = ChecksumRequest::default();
        let mut req = Request::default();
        req.set_context(ctx);
        req.set_start_ts(read_ts.into_inner());
        req.set_ranges(ranges.into());
        req.set_tp(REQ_TYPE_CHECKSUM);
        req.set_data(checksum.write_to_bytes().unwrap());
        let resp = handle_request(&endpoint, req);
        assert!(!resp.get_data().is_empty());
        assert!(!resp.has_locked(), "{:?}", resp);
    }
}

#[test]
fn test_rc_read() {
    let data = vec![
        (1, Some("name:1"), 1), // no lock
        (2, Some("name:2"), 2), // no lock
        (3, Some("name:3"), 3), // update lock
        (4, Some("name:4"), 4), // delete lock
    ];

    let product = ProductTable::new();
    let (store, _) = init_with_data(&product, &data);
    let expected_data = vec![
        (1, Some("name:1"), 1),
        (2, Some("name:22"), 2),
        (3, Some("name:3"), 3),
        (4, Some("name:4"), 4),
    ];

    // uncommitted lock to be ignored
    let (store, ..) = init_data_with_engine_and_commit(
        Default::default(),
        store.get_engine(),
        &product,
        &[(3, Some("name:33"), 3)],
        false,
    );

    // committed lock to be read
    let (mut store, endpoint, _) = init_data_with_engine_and_commit(
        Default::default(),
        store.get_engine(),
        &product,
        &expected_data[1..2],
        true,
    );

    // delete and lock row 3
    store.begin();
    store.delete_from(&product).execute(
        data[3].0,
        vec![
            data[3].0.into(),
            data[3].1.map(|s| s.as_bytes()).into(),
            data[3].2.into(),
        ],
    );

    let mut ctx = Context::default();
    ctx.set_isolation_level(IsolationLevel::Rc);
    let ranges = vec![product.get_record_range(1, 4)];

    let mut req = DagSelect::from(&product).build_with(ctx.clone(), &[0]);
    req.set_start_ts(u64::MAX - 1);
    req.set_ranges(ranges.into());

    let mut resp = handle_select(&endpoint, req);
    let mut row_count = 0;
    let spliter = DagChunkSpliter::new(resp.take_chunks().into(), 3);
    for (row, (id, name, cnt)) in spliter.zip(expected_data.clone()) {
        let name_datum = name.map(|s| s.as_bytes()).into();
        let expected_encoded = datum::encode_value(
            &mut EvalContext::default(),
            &[Datum::I64(id), name_datum, cnt.into()],
        )
        .unwrap();
        let result_encoded = datum::encode_value(&mut EvalContext::default(), &row).unwrap();
        assert_eq!(result_encoded, &*expected_encoded);
        row_count += 1;
    }
    assert_eq!(row_count, expected_data.len());
}

#[cfg(feature = "failpoints")]
#[test_case(test_raftstore::new_server_cluster)]
#[test_case(test_raftstore_v2::new_server_cluster)]
fn test_buckets() {
    let mut cluster = new_server_cluster(0, 3);
    cluster.run();
    fail::cfg("skip_check_stale_read_safe", "return()").unwrap();
    let product = ProductTable::new();
    let (raft_engine, ctx) = leader_raft_engine(&mut cluster, "");
    let (_, endpoint, _) =
        init_data_with_engine_and_commit(ctx.clone(), raft_engine, &product, &[], true);

    let mut req: Request = DagSelect::from(&product).build_with(ctx, &[0]);
    let resp = handle_request(&endpoint, req.clone());
    assert_eq!(resp.get_latest_buckets_version(), 0);

    let mut bucket_key = product.get_record_range_all().get_start().to_owned();
    bucket_key.push(0);
    let region = cluster.get_region(&bucket_key);
    let bucket = Bucket {
        keys: vec![bucket_key],
        size: 1024,
    };

    cluster.refresh_region_bucket_keys(&region, vec![bucket], None, None);
    thread::sleep(Duration::from_millis(1000));
    let wait_refresh_buckets = |endpoint, req: Request, old_buckets_ver| {
        let mut resp = Default::default();
        for _ in 0..10 {
            resp = handle_request(&endpoint, req.clone());
            if resp.get_latest_buckets_version() != old_buckets_ver {
                break;
            }
            thread::sleep(Duration::from_millis(100));
        }
        assert_ne!(resp.get_latest_buckets_version(), old_buckets_ver);
    };
    wait_refresh_buckets(endpoint, req.clone(), 0);
    for (engine, ctx) in follower_raft_engine(&mut cluster, "") {
        req.set_context(ctx.clone());
        let (_, endpoint, _) =
            init_data_with_engine_and_commit(ctx.clone(), engine, &product, &[], true);
        wait_refresh_buckets(endpoint, req.clone(), 0);
    }
    fail::remove("skip_check_stale_read_safe");
}

#[test]
fn test_select_v2_format_with_checksum() {
    let data = vec![
        (1, Some("name:0"), 2),
        (2, Some("name:4"), 3),
        (4, Some("name:3"), 1),
        (5, Some("name:1"), 4),
        (9, Some("name:8"), 7),
        (10, Some("name:6"), 8),
    ];

    let product = ProductTable::new();
    for extra_checksum in [None, Some(132423)] {
        // The row value encoded with checksum bytes should have no impact on cop task
        // processing and related result chunk filling.
        let (_, endpoint) =
            init_data_with_commit_v2_checksum(&product, &data, true, extra_checksum);
        let req = DagSelect::from(&product).build();
        let mut resp = handle_select(&endpoint, req);
        let spliter = DagChunkSpliter::new(resp.take_chunks().into(), 3);
        for (row, (id, name, cnt)) in spliter.zip(data.clone()) {
            let name_datum = name.map(|s| s.as_bytes()).into();
            let expected_encoded = datum::encode_value(
                &mut EvalContext::default(),
                &[Datum::I64(id), name_datum, cnt.into()],
            )
            .unwrap();
            let result_encoded = datum::encode_value(&mut EvalContext::default(), &row).unwrap();
            assert_eq!(result_encoded, &*expected_encoded);
        }
    }
}

#[test]
fn test_batch_request() {
    let data = vec![
        (1, Some("name:0"), 2),
        (2, Some("name:4"), 3),
        (4, Some("name:3"), 1),
        (5, Some("name:1"), 4),
        (9, Some("name:8"), 7),
        (10, Some("name:6"), 8),
    ];

    let product = ProductTable::new();
    let (mut cluster, raft_engine, ctx) = new_raft_engine(1, "");
    let (_, endpoint, _) =
        init_data_with_engine_and_commit(ctx.clone(), raft_engine, &product, &data, true);

    // Split the region into [1, 2], [4, 5], [9, 10].
    let region =
        cluster.get_region(Key::from_raw(&product.get_record_range(1, 1).start).as_encoded());
    let split_key = Key::from_raw(&product.get_record_range(3, 3).start);
    cluster.must_split(&region, split_key.as_encoded());
    let second_region =
        cluster.get_region(Key::from_raw(&product.get_record_range(4, 4).start).as_encoded());
    let second_split_key = Key::from_raw(&product.get_record_range(8, 8).start);
    cluster.must_split(&second_region, second_split_key.as_encoded());

    struct HandleRange {
        start: i64,
        end: i64,
    }

    enum QueryResult {
        Valid(Vec<(i64, Option<&'static str>, i64)>),
        ErrRegion,
        ErrLocked,
        ErrOther,
    }

    // Each case has four fields:
    // 1. The input scan handle range.
    // 2. The expected output results.
    // 3. Should the coprocessor request contain invalid region epoch.
    // 4. Should the scanned key be locked.
    let cases = vec![
        // Basic valid case.
        (
            vec![
                HandleRange { start: 1, end: 2 },
                HandleRange { start: 3, end: 5 },
            ],
            vec![
                QueryResult::Valid(vec![(1_i64, Some("name:0"), 2_i64), (2, Some("name:4"), 3)]),
                QueryResult::Valid(vec![(4, Some("name:3"), 1), (5, Some("name:1"), 4)]),
            ],
            false,
            false,
        ),
        // Original task is valid, batch tasks are not all valid.
        (
            vec![
                HandleRange { start: 1, end: 2 },
                HandleRange { start: 4, end: 6 },
                HandleRange { start: 9, end: 11 },
                HandleRange { start: 1, end: 3 }, // Input range [1, 4) crosses two region ranges.
                HandleRange { start: 4, end: 8 }, // Input range [4, 9] crosses two region ranges.
            ],
            vec![
                QueryResult::Valid(vec![(1, Some("name:0"), 2), (2, Some("name:4"), 3)]),
                QueryResult::Valid(vec![(4, Some("name:3"), 1), (5, Some("name:1"), 4)]),
                QueryResult::Valid(vec![(9, Some("name:8"), 7), (10, Some("name:6"), 8)]),
                QueryResult::ErrOther,
                QueryResult::ErrOther,
            ],
            false,
            false,
        ),
        // Original task is invalid, batch tasks are not all valid.
        (
            vec![HandleRange { start: 1, end: 3 }],
            vec![QueryResult::ErrOther],
            false,
            false,
        ),
        // Invalid epoch case.
        (
            vec![
                HandleRange { start: 1, end: 3 },
                HandleRange { start: 4, end: 6 },
            ],
            vec![QueryResult::ErrRegion, QueryResult::ErrRegion],
            true,
            false,
        ),
        // Locked error case.
        (
            vec![
                HandleRange { start: 1, end: 2 },
                HandleRange { start: 4, end: 6 },
            ],
            vec![QueryResult::ErrLocked, QueryResult::ErrLocked],
            false,
            true,
        ),
    ];
    let prepare_req =
        |cluster: &mut Cluster<ServerCluster>, ranges: &Vec<HandleRange>| -> Request {
            let original_range = ranges.get(0).unwrap();
            let key_range = product.get_record_range(original_range.start, original_range.end);
            let region_key = Key::from_raw(&key_range.start);
            let mut req = DagSelect::from(&product)
                .key_ranges(vec![key_range])
                .build_with(ctx.clone(), &[0]);
            let mut new_ctx = Context::default();
            let new_region = cluster.get_region(region_key.as_encoded());
            let leader = cluster.leader_of_region(new_region.get_id()).unwrap();
            new_ctx.set_region_id(new_region.get_id());
            new_ctx.set_region_epoch(new_region.get_region_epoch().clone());
            new_ctx.set_peer(leader);
            req.set_context(new_ctx);
            req.set_start_ts(100);

            let batch_handle_ranges = &ranges.as_slice()[1..];
            for handle_range in batch_handle_ranges.iter() {
                let range_start_key = Key::from_raw(
                    &product
                        .get_record_range(handle_range.start, handle_range.end)
                        .start,
                );
                let batch_region = cluster.get_region(range_start_key.as_encoded());
                let batch_leader = cluster.leader_of_region(batch_region.get_id()).unwrap();
                let batch_key_ranges =
                    vec![product.get_record_range(handle_range.start, handle_range.end)];
                let mut store_batch_task = StoreBatchTask::new();
                store_batch_task.set_region_id(batch_region.get_id());
                store_batch_task.set_region_epoch(batch_region.get_region_epoch().clone());
                store_batch_task.set_peer(batch_leader);
                store_batch_task.set_ranges(batch_key_ranges.into());
                req.tasks.push(store_batch_task);
            }
            req
        };
    let verify_response = |result: &QueryResult, resp: &Response| {
        let (data, details, region_err, locked, other_err) = (
            resp.get_data(),
            resp.get_exec_details_v2(),
            &resp.region_error,
            &resp.locked,
            &resp.other_error,
        );
        match result {
            QueryResult::Valid(res) => {
                let expected_len = res.len();
                let mut sel_resp = SelectResponse::default();
                sel_resp.merge_from_bytes(data).unwrap();
                let mut row_count = 0;
                let spliter = DagChunkSpliter::new(sel_resp.take_chunks().into(), 3);
                for (row, (id, name, cnt)) in spliter.zip(res) {
                    let name_datum = name.map(|s| s.as_bytes()).into();
                    let expected_encoded = datum::encode_value(
                        &mut EvalContext::default(),
                        &[Datum::I64(*id), name_datum, Datum::I64(*cnt)],
                    )
                    .unwrap();
                    let result_encoded =
                        datum::encode_value(&mut EvalContext::default(), &row).unwrap();
                    assert_eq!(result_encoded, &*expected_encoded);
                    row_count += 1;
                }
                assert_eq!(row_count, expected_len);
                assert!(region_err.is_none());
                assert!(locked.is_none());
                assert!(other_err.is_empty());
                let scan_details = details.get_scan_detail_v2();
                assert_eq!(scan_details.processed_versions, row_count as u64);
                if row_count > 0 {
                    assert!(scan_details.processed_versions_size > 0);
                    assert!(scan_details.total_versions > 0);
                }
            }
            QueryResult::ErrRegion => {
                assert!(region_err.is_some());
                assert!(locked.is_none());
                assert!(other_err.is_empty());
            }
            QueryResult::ErrLocked => {
                assert!(region_err.is_none());
                assert!(locked.is_some());
                assert!(other_err.is_empty());
            }
            QueryResult::ErrOther => {
                assert!(region_err.is_none());
                assert!(locked.is_none());
                assert!(!other_err.is_empty())
            }
        }
    };

    let batch_resp_2_resp = |batch_resp: &mut StoreBatchTaskResponse| -> Response {
        let mut response = Response::default();
        response.set_data(batch_resp.take_data());
        if let Some(err) = batch_resp.region_error.take() {
            response.set_region_error(err);
        }
        if let Some(lock_info) = batch_resp.locked.take() {
            response.set_locked(lock_info);
        }
        response.set_other_error(batch_resp.take_other_error());
        response.set_exec_details_v2(batch_resp.take_exec_details_v2());
        response
    };

    for (ranges, results, invalid_epoch, key_is_locked) in cases.iter() {
        let mut req = prepare_req(&mut cluster, ranges);
        if *invalid_epoch {
            req.context
                .as_mut()
                .unwrap()
                .region_epoch
                .as_mut()
                .unwrap()
                .version -= 1;
            for batch_task in req.tasks.iter_mut() {
                batch_task.region_epoch.as_mut().unwrap().version -= 1;
            }
        } else if *key_is_locked {
            for range in ranges.iter() {
                let lock_key =
                    Key::from_raw(&product.get_record_range(range.start, range.start).start);
                let lock = Lock::new(
                    LockType::Put,
                    lock_key.as_encoded().clone(),
                    10.into(),
                    10,
                    None,
                    TimeStamp::zero(),
                    1,
                    TimeStamp::zero(),
                    false,
                );
                cluster.must_put_cf(CF_LOCK, lock_key.as_encoded(), lock.to_bytes().as_slice());
            }
        }
        let mut resp = handle_request(&endpoint, req);
        let mut batch_results = resp.take_batch_responses().to_vec();
        for (i, result) in results.iter().enumerate() {
            if i == 0 {
                verify_response(result, &resp);
            } else {
                let batch_resp = batch_results.get_mut(i - 1).unwrap();
                verify_response(result, &batch_resp_2_resp(batch_resp));
            };
        }
        if *key_is_locked {
            for range in ranges.iter() {
                let lock_key =
                    Key::from_raw(&product.get_record_range(range.start, range.start).start);
                cluster.must_delete_cf(CF_LOCK, lock_key.as_encoded());
            }
        }
    }
}<|MERGE_RESOLUTION|>--- conflicted
+++ resolved
@@ -10,11 +10,7 @@
 use protobuf::Message;
 use raftstore::store::Bucket;
 use test_coprocessor::*;
-<<<<<<< HEAD
-use test_raftstore::{new_server_cluster, Cluster, ServerCluster};
-=======
 use test_raftstore::*;
->>>>>>> ccdb2c8e
 use test_raftstore_macro::test_case;
 use test_storage::*;
 use tidb_query_datatype::{
@@ -2039,19 +2035,15 @@
     assert_eq!(row_count, expected_data.len());
 }
 
-#[cfg(feature = "failpoints")]
-#[test_case(test_raftstore::new_server_cluster)]
-#[test_case(test_raftstore_v2::new_server_cluster)]
+#[test]
 fn test_buckets() {
-    let mut cluster = new_server_cluster(0, 3);
-    cluster.run();
-    fail::cfg("skip_check_stale_read_safe", "return()").unwrap();
-    let product = ProductTable::new();
-    let (raft_engine, ctx) = leader_raft_engine(&mut cluster, "");
+    let product = ProductTable::new();
+    let (mut cluster, raft_engine, ctx) = new_raft_engine(1, "");
+
     let (_, endpoint, _) =
         init_data_with_engine_and_commit(ctx.clone(), raft_engine, &product, &[], true);
 
-    let mut req: Request = DagSelect::from(&product).build_with(ctx, &[0]);
+    let req = DagSelect::from(&product).build_with(ctx, &[0]);
     let resp = handle_request(&endpoint, req.clone());
     assert_eq!(resp.get_latest_buckets_version(), 0);
 
@@ -2062,10 +2054,9 @@
         keys: vec![bucket_key],
         size: 1024,
     };
-
     cluster.refresh_region_bucket_keys(&region, vec![bucket], None, None);
-    thread::sleep(Duration::from_millis(1000));
-    let wait_refresh_buckets = |endpoint, req: Request, old_buckets_ver| {
+
+    let wait_refresh_buckets = |old_buckets_ver| {
         let mut resp = Default::default();
         for _ in 0..10 {
             resp = handle_request(&endpoint, req.clone());
@@ -2076,14 +2067,8 @@
         }
         assert_ne!(resp.get_latest_buckets_version(), old_buckets_ver);
     };
-    wait_refresh_buckets(endpoint, req.clone(), 0);
-    for (engine, ctx) in follower_raft_engine(&mut cluster, "") {
-        req.set_context(ctx.clone());
-        let (_, endpoint, _) =
-            init_data_with_engine_and_commit(ctx.clone(), engine, &product, &[], true);
-        wait_refresh_buckets(endpoint, req.clone(), 0);
-    }
-    fail::remove("skip_check_stale_read_safe");
+
+    wait_refresh_buckets(0);
 }
 
 #[test]
