// Copyright 2017 TiKV Project Authors. Licensed under Apache-2.0.

use std::{
    pin::Pin,
    sync::{atomic::AtomicU64, Arc, RwLock},
    thread,
    time::Duration,
};

use collections::HashSet;
use fail::fail_point;
use futures::{
    channel::mpsc::UnboundedSender,
    compat::Future01CompatExt,
    executor::block_on,
    future::{self, TryFutureExt},
    stream::{Stream, TryStreamExt},
    task::{Context, Poll, Waker},
};
use grpcio::{
    CallOption, ChannelBuilder, ClientCStreamReceiver, ClientDuplexReceiver, ClientDuplexSender,
    Environment, Error::RpcFailure, MetadataBuilder, Result as GrpcResult, RpcStatusCode,
};
use kvproto::{
    metapb::BucketStats,
    pdpb::{
        ErrorType, GetMembersRequest, GetMembersResponse, Member, PdClient as PdClientStub,
        RegionHeartbeatRequest, RegionHeartbeatResponse, ReportBucketsRequest,
        ReportBucketsResponse, ResponseHeader,
    },
};
use security::SecurityManager;
use tikv_util::{
    box_err, debug, error, info, slow_log, time::Instant, timer::GLOBAL_TIMER_HANDLE, warn, Either,
    HandyRwLock,
};
use tokio_timer::timer::Handle;

use super::{
    metrics::*, tso::TimestampOracle, BucketMeta, Config, Error, FeatureGate, PdFuture, Result,
    REQUEST_TIMEOUT,
};

const RETRY_INTERVAL: Duration = Duration::from_secs(1); // 1s
const MAX_RETRY_TIMES: u64 = 5;
// The max duration when retrying to connect to leader. No matter if the
// MAX_RETRY_TIMES is reached.
const MAX_RETRY_DURATION: Duration = Duration::from_secs(10);

// FIXME: Use a request-independent way to handle reconnection.
const GLOBAL_RECONNECT_INTERVAL: Duration = Duration::from_millis(100); // 0.1s
pub const REQUEST_RECONNECT_INTERVAL: Duration = Duration::from_secs(1); // 1s

pub struct TargetInfo {
    target_url: String,
    via: String,
}

impl TargetInfo {
    fn new(target_url: String, via: &str) -> TargetInfo {
        TargetInfo {
            target_url,
            via: trim_http_prefix(via).to_string(),
        }
    }

    pub fn direct_connected(&self) -> bool {
        self.via.is_empty()
    }

    pub fn call_option(&self) -> CallOption {
        let opt = CallOption::default();
        if self.via.is_empty() {
            return opt;
        }

        let mut builder = MetadataBuilder::with_capacity(1);
        builder
            .add_str("pd-forwarded-host", &self.target_url)
            .unwrap();
        let metadata = builder.build();
        opt.headers(metadata)
    }
}

pub struct Inner {
    env: Arc<Environment>,
    pub hb_sender: Either<
        Option<ClientDuplexSender<RegionHeartbeatRequest>>,
        UnboundedSender<RegionHeartbeatRequest>,
    >,
    pub hb_receiver: Either<Option<ClientDuplexReceiver<RegionHeartbeatResponse>>, Waker>,
    pub buckets_sender: Either<
        Option<ClientDuplexSender<ReportBucketsRequest>>,
        UnboundedSender<ReportBucketsRequest>,
    >,
    pub buckets_resp: Option<ClientCStreamReceiver<ReportBucketsResponse>>,
    pub client_stub: PdClientStub,
    target: TargetInfo,
    members: GetMembersResponse,
    security_mgr: Arc<SecurityManager>,
    on_reconnect: Option<Box<dyn Fn() + Sync + Send + 'static>>,
    pub pending_heartbeat: Arc<AtomicU64>,
    pub pending_buckets: Arc<AtomicU64>,
    pub tso: TimestampOracle,

    last_try_reconnect: Instant,
}

impl Inner {
    pub fn target_info(&self) -> &TargetInfo {
        &self.target
    }
}

pub struct HeartbeatReceiver {
    receiver: Option<ClientDuplexReceiver<RegionHeartbeatResponse>>,
    inner: Arc<Client>,
}

impl Stream for HeartbeatReceiver {
    type Item = Result<RegionHeartbeatResponse>;

    fn poll_next(mut self: Pin<&mut Self>, cx: &mut Context<'_>) -> Poll<Option<Self::Item>> {
        loop {
            if let Some(ref mut receiver) = self.receiver {
                match Pin::new(receiver).poll_next(cx) {
                    Poll::Ready(Some(Ok(item))) => return Poll::Ready(Some(Ok(item))),
                    Poll::Pending => return Poll::Pending,
                    // If it's None or there's error, we need to update receiver.
                    _ => {}
                }
            }

            self.receiver.take();

            let mut inner = self.inner.inner.wl();
            let mut receiver = None;
            if let Either::Left(ref mut recv) = inner.hb_receiver {
                receiver = recv.take();
            }
            if receiver.is_some() {
                debug!("heartbeat receiver is refreshed");
                drop(inner);
                self.receiver = receiver;
            } else {
                inner.hb_receiver = Either::Right(cx.waker().clone());
                return Poll::Pending;
            }
        }
    }
}

/// A leader client doing requests asynchronous.
pub struct Client {
    timer: Handle,
    pub(crate) inner: RwLock<Inner>,
    pub feature_gate: FeatureGate,
    enable_forwarding: bool,
}

impl Client {
    pub(crate) fn new(
        env: Arc<Environment>,
        security_mgr: Arc<SecurityManager>,
        client_stub: PdClientStub,
        members: GetMembersResponse,
        target: TargetInfo,
        tso: TimestampOracle,
        enable_forwarding: bool,
    ) -> Client {
        if !target.direct_connected() {
            REQUEST_FORWARDED_GAUGE_VEC
                .with_label_values(&[&target.via])
                .set(1);
        }
        let (hb_tx, hb_rx) = client_stub
            .region_heartbeat_opt(target.call_option())
            .unwrap_or_else(|e| panic!("fail to request PD {} err {:?}", "region_heartbeat", e));
        let (buckets_tx, buckets_resp) = client_stub
            .report_buckets_opt(target.call_option())
            .unwrap_or_else(|e| panic!("fail to request PD {} err {:?}", "report_buckets", e));
        Client {
            timer: GLOBAL_TIMER_HANDLE.clone(),
            inner: RwLock::new(Inner {
                env,
                hb_sender: Either::Left(Some(hb_tx)),
                hb_receiver: Either::Left(Some(hb_rx)),
                buckets_sender: Either::Left(Some(buckets_tx)),
                buckets_resp: Some(buckets_resp),
                client_stub,
                members,
                target,
                security_mgr,
                on_reconnect: None,
                pending_heartbeat: Arc::default(),
                pending_buckets: Arc::default(),
                last_try_reconnect: Instant::now(),
                tso,
            }),
            feature_gate: FeatureGate::default(),
            enable_forwarding,
        }
    }

    fn update_client(
        &self,
        client_stub: PdClientStub,
        target: TargetInfo,
        members: GetMembersResponse,
        tso: TimestampOracle,
    ) {
        let start_refresh = Instant::now();
        let mut inner = self.inner.wl();

        let (hb_tx, hb_rx) = client_stub
            .region_heartbeat_opt(target.call_option())
            .unwrap_or_else(|e| panic!("fail to request PD {} err {:?}", "region_heartbeat", e));
        info!("heartbeat sender and receiver are stale, refreshing ...");

        // Try to cancel an unused heartbeat sender.
        if let Either::Left(Some(ref mut r)) = inner.hb_sender {
            r.cancel();
        }
        inner.hb_sender = Either::Left(Some(hb_tx));
        let prev_receiver = std::mem::replace(&mut inner.hb_receiver, Either::Left(Some(hb_rx)));
        let _ = prev_receiver.right().map(|t| t.wake());

        let (buckets_tx, buckets_resp) = client_stub
            .report_buckets_opt(target.call_option())
            .unwrap_or_else(|e| panic!("fail to request PD {} err {:?}", "region_buckets", e));
        info!("buckets sender and receiver are stale, refreshing ...");
        // Try to cancel an unused buckets sender.
        if let Either::Left(Some(ref mut r)) = inner.buckets_sender {
            r.cancel();
        }
        inner.buckets_sender = Either::Left(Some(buckets_tx));
        inner.buckets_resp = Some(buckets_resp);

        inner.client_stub = client_stub;
        inner.members = members;
        inner.tso = tso;
        if let Some(ref on_reconnect) = inner.on_reconnect {
            on_reconnect();
        }

        if !inner.target.via.is_empty() {
            REQUEST_FORWARDED_GAUGE_VEC
                .with_label_values(&[&inner.target.via])
                .set(0);
        }

        if !target.via.is_empty() {
            REQUEST_FORWARDED_GAUGE_VEC
                .with_label_values(&[&target.via])
                .set(1);
        }

        info!(
            "update pd client";
            "prev_leader" => &inner.target.target_url,
            "prev_via" => &inner.target.via,
            "leader" => &target.target_url,
            "via" => &target.via,
        );
        inner.target = target;
        slow_log!(
            start_refresh.saturating_elapsed(),
            "PD client refresh region heartbeat",
        );
    }

    pub fn handle_region_heartbeat_response<F>(self: &Arc<Self>, f: F) -> PdFuture<()>
    where
        F: Fn(RegionHeartbeatResponse) + Send + 'static,
    {
        let recv = HeartbeatReceiver {
            receiver: None,
            inner: self.clone(),
        };
        Box::pin(
            recv.try_for_each(move |resp| {
                f(resp);
                future::ready(Ok(()))
            })
            .map_err(|e| panic!("unexpected error: {:?}", e)),
        )
    }

    pub fn on_reconnect(&self, f: Box<dyn Fn() + Sync + Send + 'static>) {
        let mut inner = self.inner.wl();
        inner.on_reconnect = Some(f);
    }

    pub fn request<Req, Resp, F>(
        self: &Arc<Self>,
        req: Req,
        func: F,
        retry: usize,
    ) -> Request<Req, F>
    where
        Req: Clone + 'static,
        F: FnMut(&Client, Req) -> PdFuture<Resp> + Send + 'static,
    {
        Request {
            remain_reconnect_count: retry,
            request_sent: 0,
            client: self.clone(),
            req,
            func,
        }
    }

    pub fn get_leader(&self) -> Member {
        self.inner.rl().members.get_leader().clone()
    }

    /// Re-establishes connection with PD leader in asynchronized fashion.
    ///
    /// If `force` is false, it will reconnect only when members change.
    /// Note: Retrying too quickly will return an error due to cancellation.
    /// Please always try to reconnect after sending the request first.
    pub async fn reconnect(&self, force: bool) -> Result<()> {
        PD_RECONNECT_COUNTER_VEC.with_label_values(&["try"]).inc();
        let start = Instant::now();

        let future = {
            let inner = self.inner.rl();
            if start.saturating_duration_since(inner.last_try_reconnect) < GLOBAL_RECONNECT_INTERVAL
            {
                // Avoid unnecessary updating.
                // Prevent a large number of reconnections in a short time.
                PD_RECONNECT_COUNTER_VEC
                    .with_label_values(&["cancel"])
                    .inc();
                return Err(box_err!("cancel reconnection due to too small interval"));
            }
            let connector = PdConnector::new(inner.env.clone(), inner.security_mgr.clone());
            let members = inner.members.clone();
            async move {
                let direct_connected = self.inner.rl().target_info().direct_connected();
                connector
                    .reconnect_pd(members, direct_connected, force, self.enable_forwarding)
                    .await
            }
        };

        {
            let mut inner = self.inner.wl();
            if start.saturating_duration_since(inner.last_try_reconnect) < GLOBAL_RECONNECT_INTERVAL
            {
                // There may be multiple reconnections that pass the read lock at the same time.
                // Check again in the write lock to avoid unnecessary updating.
                PD_RECONNECT_COUNTER_VEC
                    .with_label_values(&["cancel"])
                    .inc();
                return Err(box_err!("cancel reconnection due to too small interval"));
            }
            inner.last_try_reconnect = start;
        }

        slow_log!(start.saturating_elapsed(), "try reconnect pd");
        let (client, target_info, members, tso) = match future.await {
            Err(e) => {
                PD_RECONNECT_COUNTER_VEC
                    .with_label_values(&["failure"])
                    .inc();
                return Err(e);
            }
            Ok(None) => {
                PD_RECONNECT_COUNTER_VEC
                    .with_label_values(&["no-need"])
                    .inc();
                return Ok(());
            }
            Ok(Some(tuple)) => {
                PD_RECONNECT_COUNTER_VEC
                    .with_label_values(&["success"])
                    .inc();
                tuple
            }
        };

        fail_point!("pd_client_reconnect", |_| Ok(()));

        self.update_client(client, target_info, members, tso);
        info!("trying to update PD client done"; "spend" => ?start.saturating_elapsed());
        Ok(())
    }
}

/// The context of sending requets.
pub struct Request<Req, F> {
    remain_reconnect_count: usize,
    request_sent: usize,
    client: Arc<Client>,
    req: Req,
    func: F,
}

const MAX_REQUEST_COUNT: usize = 3;

impl<Req, Resp, F> Request<Req, F>
where
    Req: Clone + Send + 'static,
    F: FnMut(&Client, Req) -> PdFuture<Resp> + Send + 'static,
{
    async fn reconnect_if_needed(&mut self) -> Result<()> {
        debug!("reconnecting ..."; "remain" => self.remain_reconnect_count);
        if self.request_sent < MAX_REQUEST_COUNT {
            return Ok(());
        }
        if self.remain_reconnect_count == 0 {
            return Err(box_err!("request retry exceeds limit"));
        }
        // Updating client.
        self.remain_reconnect_count -= 1;
        // FIXME: should not block the core.
        debug!("(re)connecting PD client");
        match self.client.reconnect(true).await {
            Ok(_) => {
                self.request_sent = 0;
            }
            Err(_) => {
                let _ = self
                    .client
                    .timer
                    .delay(std::time::Instant::now() + REQUEST_RECONNECT_INTERVAL)
                    .compat()
                    .await;
            }
        }
        Ok(())
    }

    async fn send_and_receive(&mut self) -> Result<Resp> {
        self.request_sent += 1;
        debug!("request sent: {}", self.request_sent);
        let r = self.req.clone();
        (self.func)(&self.client, r).await
    }

    fn should_not_retry(resp: &Result<Resp>) -> bool {
        match resp {
            Ok(_) => true,
            Err(err) => {
                // these errors are not caused by network, no need to retry
                if err.retryable() {
                    error!(?*err; "request failed, retry");
                    false
                } else {
                    true
                }
            }
        }
    }

    /// Returns a Future, it is resolves once a future returned by the closure
    /// is resolved successfully, otherwise it repeats `retry` times.
    pub fn execute(mut self) -> PdFuture<Resp> {
        Box::pin(async move {
            loop {
                {
                    let resp = self.send_and_receive().await;
                    if Self::should_not_retry(&resp) {
                        return resp;
                    }
                }
                self.reconnect_if_needed().await?;
            }
        })
    }
}

pub fn call_option_inner(inner: &Inner) -> CallOption {
    inner
        .target_info()
        .call_option()
        .timeout(Duration::from_secs(REQUEST_TIMEOUT))
}

/// Do a request in synchronized fashion.
pub fn sync_request<F, R>(client: &Client, mut retry: usize, func: F) -> Result<R>
where
    F: Fn(&PdClientStub, CallOption) -> GrpcResult<R>,
{
    loop {
        let ret = {
            // Drop the read lock immediately to prevent the deadlock between the caller
            // thread which may hold the read lock and wait for PD client thread
            // completing the request and the PD client thread which may block
            // on acquiring the write lock.
            let (client_stub, option) = {
                let inner = client.inner.rl();
                (inner.client_stub.clone(), call_option_inner(&inner))
            };

            func(&client_stub, option).map_err(Error::Grpc)
        };
        match ret {
            Ok(r) => {
                return Ok(r);
            }
            Err(e) => {
                error!(?e; "request failed");
                if retry == 0 {
                    return Err(e);
                }
            }
        }
        // try reconnect
        retry -= 1;
        if let Err(e) = block_on(client.reconnect(true)) {
            error!(?e; "reconnect failed");
            thread::sleep(REQUEST_RECONNECT_INTERVAL);
        }
    }
}

pub type StubTuple = (
    PdClientStub,
    TargetInfo,
    GetMembersResponse,
    TimestampOracle,
);

pub struct PdConnector {
    env: Arc<Environment>,
    security_mgr: Arc<SecurityManager>,
}

impl PdConnector {
    pub fn new(env: Arc<Environment>, security_mgr: Arc<SecurityManager>) -> PdConnector {
        PdConnector { env, security_mgr }
    }

    pub async fn validate_endpoints(&self, cfg: &Config) -> Result<StubTuple> {
        let len = cfg.endpoints.len();
        let mut endpoints_set = HashSet::with_capacity_and_hasher(len, Default::default());
        let mut members = None;
        let mut cluster_id = None;
        for ep in &cfg.endpoints {
            if !endpoints_set.insert(ep) {
                return Err(box_err!("duplicate PD endpoint {}", ep));
            }

            let (_, resp) = match self.connect(ep).await {
                Ok(resp) => resp,
                // Ignore failed PD node.
                Err(e) => {
                    info!("PD failed to respond"; "endpoints" => ep, "err" => ?e);
                    continue;
                }
            };

            // Check cluster ID.
            let cid = resp.get_header().get_cluster_id();
            if let Some(sample) = cluster_id {
                if sample != cid {
                    return Err(box_err!(
                        "PD response cluster_id mismatch, want {}, got {}",
                        sample,
                        cid
                    ));
                }
            } else {
                cluster_id = Some(cid);
            }
            // TODO: check all fields later?
            if members.is_none() {
                members = Some(resp);
            }
        }

        match members {
            Some(members) => {
                let res = self
                    .reconnect_pd(members, true, true, cfg.enable_forwarding)
                    .await?
                    .unwrap();
                info!("all PD endpoints are consistent"; "endpoints" => ?cfg.endpoints);
                Ok(res)
            }
            _ => Err(box_err!("PD cluster failed to respond")),
        }
    }

    pub async fn connect(&self, addr: &str) -> Result<(PdClientStub, GetMembersResponse)> {
        info!("connecting to PD endpoint"; "endpoints" => addr);
        let addr_trim = trim_http_prefix(addr);
        let channel = {
            let cb = ChannelBuilder::new(self.env.clone())
                .max_send_message_len(-1)
                .max_receive_message_len(-1)
                .keepalive_time(Duration::from_secs(10))
                .keepalive_timeout(Duration::from_secs(3));
            self.security_mgr.connect(cb, addr_trim)
        };
        fail_point!("cluster_id_is_not_ready", |_| {
            Ok((
                PdClientStub::new(channel.clone()),
                GetMembersResponse::default(),
            ))
        });
        let client = PdClientStub::new(channel);
        let option = CallOption::default().timeout(Duration::from_secs(REQUEST_TIMEOUT));
        let response = client
            .get_members_async_opt(&GetMembersRequest::default(), option)
            .unwrap_or_else(|e| panic!("fail to request PD {} err {:?}", "get_members", e))
            .await;
        match response {
            Ok(resp) => Ok((client, resp)),
            Err(e) => Err(Error::Grpc(e)),
        }
    }

    // load_members returns the PD members by calling getMember, there are two
    // abnormal scenes for the reponse:
    // 1. header has an error: the PD is not ready to serve.
    // 2. cluster id is zero: etcd start server but the follower did not get
    // cluster id yet.
    // In this case, load_members should return an error, so the client
    // will not update client address.
    pub async fn load_members(&self, previous: &GetMembersResponse) -> Result<GetMembersResponse> {
        let previous_leader = previous.get_leader();
        let members = previous.get_members();
        let cluster_id = previous.get_header().get_cluster_id();

        // Try to connect to other members, then the previous leader.
        for m in members
            .iter()
            .filter(|m| *m != previous_leader)
            .chain(&[previous_leader.clone()])
        {
            for ep in m.get_client_urls() {
                match self.connect(ep.as_str()).await {
                    Ok((_, r)) => {
                        let header = r.get_header();
                        // Try next follower endpoint if the cluster has not ready since this pr:
                        // pd#5412.
                        if let Err(e) = check_resp_header(header) {
                            error!("connect pd failed";"endpoints" => ep, "error" => ?e);
                        } else {
                            let new_cluster_id = header.get_cluster_id();
                            // it is new cluster if the new cluster id is zero.
                            if cluster_id == 0 || new_cluster_id == cluster_id {
                                // check whether the response have leader info, otherwise continue
                                // to loop the rest members
                                if r.has_leader() {
                                    return Ok(r);
                                }
                            // Try next endpoint if PD server returns the
                            // cluster id is zero without any error.
                            } else if new_cluster_id == 0 {
                                error!("{} connect success, but cluster id is not ready", ep);
                            } else {
                                panic!(
                                    "{} no longer belongs to cluster {}, it is in {}",
                                    ep, cluster_id, new_cluster_id
                                );
                            }
                        }
                    }
                    Err(e) => {
                        error!("connect failed"; "endpoints" => ep, "error" => ?e);
                        continue;
                    }
                }
            }
        }
        Err(box_err!(
            "failed to connect to {:?}",
            previous.get_members()
        ))
    }

    // There are 3 kinds of situations we will return the new client:
    // 1. the force is true which represents the client is newly created or the
    // original connection has some problem 2. the previous forwarded host is
    // not empty and it can connect the leader now which represents the network
    // partition problem to leader may be recovered 3. the member information of
    // PD has been changed
    async fn reconnect_pd(
        &self,
        members_resp: GetMembersResponse,
        direct_connected: bool,
        force: bool,
        enable_forwarding: bool,
    ) -> Result<Option<StubTuple>> {
        let resp = self.load_members(&members_resp).await?;
        let leader = resp.get_leader();
        let members = resp.get_members();
        // Currently we connect to leader directly and there is no member change.
        // We don't need to connect to PD again.
        if !force && direct_connected && resp == members_resp {
            return Ok(None);
        }
        let (res, has_network_error) = self.reconnect_leader(leader).await?;
        match res {
            Some((client, target_url)) => {
                let info = TargetInfo::new(target_url, "");
                let tso = TimestampOracle::new(
                    resp.get_header().get_cluster_id(),
                    &client,
                    info.call_option(),
                )?;
                return Ok(Some((client, info, resp, tso)));
            }
            None => {
                // If the force is false, we could have already forwarded the requests.
                // We don't need to try forwarding again.
                if !force && resp == members_resp {
                    return Err(box_err!("failed to connect to {:?}", leader));
                }
                if enable_forwarding && has_network_error {
                    if let Ok(Some((client, info))) = self.try_forward(members, leader).await {
                        let tso = TimestampOracle::new(
                            resp.get_header().get_cluster_id(),
                            &client,
                            info.call_option(),
                        )?;
                        return Ok(Some((client, info, resp, tso)));
                    }
                }
            }
        }
        Err(box_err!(
            "failed to connect to {:?}",
            members_resp.get_members()
        ))
    }

    pub async fn connect_member(
        &self,
        peer: &Member,
    ) -> Result<(Option<(PdClientStub, String, GetMembersResponse)>, bool)> {
        let mut network_fail_num = 0;
        let mut has_network_error = false;
        let client_urls = peer.get_client_urls();
        for ep in client_urls {
            match self.connect(ep.as_str()).await {
                Ok((client, resp)) => {
                    info!("connected to PD member"; "endpoints" => ep);
                    return Ok((Some((client, ep.clone(), resp)), false));
                }
                Err(Error::Grpc(e)) => {
                    if let RpcFailure(ref status) = e {
                        if status.code() == RpcStatusCode::UNAVAILABLE
                            || status.code() == RpcStatusCode::DEADLINE_EXCEEDED
                        {
                            network_fail_num += 1;
                        }
                    }
                    error!("failed to connect to PD member"; "endpoints" => ep, "error" => ?e);
                }
                _ => unreachable!(),
            }
        }
        let url_num = client_urls.len();
        if url_num != 0 && url_num == network_fail_num {
            has_network_error = true;
        }
        Ok((None, has_network_error))
    }

    pub async fn reconnect_leader(
        &self,
        leader: &Member,
    ) -> Result<(Option<(PdClientStub, String)>, bool)> {
        fail_point!("connect_leader", |_| Ok((None, true)));
        let mut retry_times = MAX_RETRY_TIMES;
        let timer = Instant::now();
        // Try to connect the PD cluster leader.
        loop {
            let (res, has_network_err) = self.connect_member(leader).await?;
            match res {
                Some((client, ep, _)) => return Ok((Some((client, ep)), has_network_err)),
                None => {
                    if has_network_err
                        && retry_times > 0
                        && timer.saturating_elapsed() <= MAX_RETRY_DURATION
                    {
                        let _ = GLOBAL_TIMER_HANDLE
                            .delay(std::time::Instant::now() + RETRY_INTERVAL)
                            .compat()
                            .await;
                        retry_times -= 1;
                        continue;
                    }
                    return Ok((None, has_network_err));
                }
            }
        }
    }

    pub async fn try_forward(
        &self,
        members: &[Member],
        leader: &Member,
    ) -> Result<Option<(PdClientStub, TargetInfo)>> {
        // Try to connect the PD cluster follower.
        for m in members.iter().filter(|m| *m != leader) {
            let (res, _) = self.connect_member(m).await?;
            match res {
                Some((client, ep, resp)) => {
                    let leader = resp.get_leader();
                    let client_urls = leader.get_client_urls();
                    for leader_url in client_urls {
                        let target = TargetInfo::new(leader_url.clone(), &ep);
                        let response = client
                            .get_members_async_opt(
                                &GetMembersRequest::default(),
                                target
                                    .call_option()
                                    .timeout(Duration::from_secs(REQUEST_TIMEOUT)),
                            )
                            .unwrap_or_else(|e| {
                                panic!("fail to request PD {} err {:?}", "get_members", e)
                            })
                            .await;
                        match response {
                            Ok(_) => return Ok(Some((client, target))),
                            Err(_) => continue,
                        }
                    }
                }
                _ => continue,
            }
        }
        Err(box_err!("failed to connect to followers"))
    }
}

pub fn trim_http_prefix(s: &str) -> &str {
    s.trim_start_matches("http://")
        .trim_start_matches("https://")
}

/// Convert a PD protobuf error to an `Error`.
pub fn check_resp_header(header: &ResponseHeader) -> Result<()> {
    if !header.has_error() {
        return Ok(());
    }
    let err = header.get_error();
    match err.get_type() {
        ErrorType::AlreadyBootstrapped => Err(Error::ClusterBootstrapped(header.get_cluster_id())),
        ErrorType::NotBootstrapped => Err(Error::ClusterNotBootstrapped(header.get_cluster_id())),
        ErrorType::IncompatibleVersion => Err(Error::Incompatible),
        ErrorType::StoreTombstone => Err(Error::StoreTombstone(err.get_message().to_owned())),
        ErrorType::RegionNotFound => Err(Error::RegionNotFound(vec![])),
<<<<<<< HEAD
        ErrorType::Unknown | ErrorType::EntryNotFound | ErrorType::DuplicatedEntry => {
            Err(box_err!(err.get_message()))
        }
=======
>>>>>>> fe34b1ec
        ErrorType::GlobalConfigNotFound => {
            Err(Error::GlobalConfigNotFound(err.get_message().to_owned()))
        }
        ErrorType::Ok => Ok(()),
        ErrorType::DuplicatedEntry | ErrorType::EntryNotFound => Err(box_err!(err.get_message())),
        ErrorType::Unknown => Err(box_err!(err.get_message())),
    }
}

pub fn new_bucket_stats(meta: &BucketMeta) -> BucketStats {
    let count = meta.keys.len() - 1;
    let mut stats = BucketStats::default();
    stats.set_write_bytes(vec![0; count]);
    stats.set_read_bytes(vec![0; count]);
    stats.set_write_qps(vec![0; count]);
    stats.set_read_qps(vec![0; count]);
    stats.set_write_keys(vec![0; count]);
    stats.set_read_keys(vec![0; count]);
    stats
}

pub fn find_bucket_index<S: AsRef<[u8]>>(key: &[u8], bucket_keys: &[S]) -> Option<usize> {
    let last_key = bucket_keys.last().unwrap().as_ref();
    let search_keys = &bucket_keys[..bucket_keys.len() - 1];
    search_keys
        .binary_search_by(|k| k.as_ref().cmp(key))
        .map_or_else(
            |idx| {
                if idx == 0 || (idx == search_keys.len() && !last_key.is_empty() && key >= last_key)
                {
                    None
                } else {
                    Some(idx - 1)
                }
            },
            Some,
        )
}

/// Merge incoming bucket stats. If a range in new buckets overlaps with
/// multiple ranges in current buckets, stats of the new range will be added to
/// all stats of current ranges.
pub fn merge_bucket_stats<C: AsRef<[u8]>, I: AsRef<[u8]>>(
    cur: &[C],
    cur_stats: &mut BucketStats,
    incoming: &[I],
    delta_stats: &BucketStats,
) {
    // Return [start, end] of indices of buckets
    fn find_overlay_ranges<S: AsRef<[u8]>>(
        range: (&[u8], &[u8]),
        keys: &[S],
    ) -> Option<(usize, usize)> {
        let bucket_cnt = keys.len() - 1;
        let last_bucket_idx = bucket_cnt - 1;
        let start = match find_bucket_index(range.0, keys) {
            Some(idx) => idx,
            None => {
                if range.0 < keys[0].as_ref() {
                    0
                } else {
                    // Not in the bucket range.
                    return None;
                }
            }
        };

        let end = if range.1.is_empty() {
            last_bucket_idx
        } else {
            match find_bucket_index(range.1, keys) {
                Some(idx) => {
                    // If end key is the start key of a bucket, this bucket should not be included.
                    if range.1 == keys[idx].as_ref() {
                        if idx == 0 {
                            return None;
                        }
                        idx - 1
                    } else {
                        idx
                    }
                }
                None => {
                    if range.1 >= keys[keys.len() - 1].as_ref() {
                        last_bucket_idx
                    } else {
                        // Not in the bucket range.
                        return None;
                    }
                }
            }
        };
        Some((start, end))
    }

    macro_rules! stats_add {
        ($right:ident, $ridx:expr, $left:ident, $lidx:expr, $member:ident) => {
            if let Some(s) = $right.$member.get_mut($ridx) {
                *s += $left.$member.get($lidx).copied().unwrap_or_default();
            }
        };
    }

    for new_idx in 0..(incoming.len() - 1) {
        let start = &incoming[new_idx];
        let end = &incoming[new_idx + 1];
        if let Some((start_idx, end_idx)) = find_overlay_ranges((start.as_ref(), end.as_ref()), cur)
        {
            for cur_idx in start_idx..=end_idx {
                stats_add!(cur_stats, cur_idx, delta_stats, new_idx, read_bytes);
                stats_add!(cur_stats, cur_idx, delta_stats, new_idx, write_bytes);

                stats_add!(cur_stats, cur_idx, delta_stats, new_idx, read_qps);
                stats_add!(cur_stats, cur_idx, delta_stats, new_idx, write_qps);

                stats_add!(cur_stats, cur_idx, delta_stats, new_idx, read_keys);
                stats_add!(cur_stats, cur_idx, delta_stats, new_idx, write_keys);
            }
        }
    }
}

#[cfg(test)]
mod test {
    use kvproto::metapb::BucketStats;

    use crate::{merge_bucket_stats, util::find_bucket_index};

    #[test]
    fn test_merge_bucket_stats() {
        #[allow(clippy::type_complexity)]
        let cases: &[((Vec<&[u8]>, _), (Vec<&[u8]>, _), _)] = &[
            (
                (vec![b"k1", b"k3", b"k5", b"k7", b"k9"], vec![1, 1, 1, 1]),
                (vec![b"k1", b"k3", b"k5", b"k7", b"k9"], vec![1, 1, 1, 1]),
                vec![2, 2, 2, 2],
            ),
            (
                (vec![b"k1", b"k3", b"k5", b"k7", b"k9"], vec![1, 1, 1, 1]),
                (vec![b"k0", b"k6", b"k8"], vec![1, 1]),
                vec![2, 2, 3, 2],
            ),
            (
                (vec![b"k0", b"k6", b"k8"], vec![1, 1]),
                (
                    vec![b"k1", b"k3", b"k5", b"k7", b"k9", b"ka"],
                    vec![1, 1, 1, 1, 1],
                ),
                vec![4, 3],
            ),
            (
                (vec![b"k4", b"k6", b"kb"], vec![1, 1]),
                (
                    vec![b"k1", b"k3", b"k5", b"k7", b"k9", b"ka"],
                    vec![1, 1, 1, 1, 1],
                ),
                vec![3, 4],
            ),
            (
                (vec![b"k3", b"k5", b"k7"], vec![1, 1]),
                (vec![b"k4", b"k5"], vec![1]),
                vec![2, 1],
            ),
            (
                (vec![b"", b""], vec![1]),
                (vec![b"", b""], vec![1]),
                vec![2],
            ),
            (
                (vec![b"", b"k1", b""], vec![1, 1]),
                (vec![b"", b"k2", b""], vec![1, 1]),
                vec![2, 3],
            ),
            (
                (vec![b"", b""], vec![1]),
                (vec![b"", b"k1", b""], vec![1, 1]),
                vec![3],
            ),
            (
                (vec![b"", b"k1", b""], vec![1, 1]),
                (vec![b"", b""], vec![1]),
                vec![2, 2],
            ),
            (
                (vec![b"", b"k1", b""], vec![1, 1]),
                (vec![b"k2", b"k3"], vec![1]),
                vec![1, 2],
            ),
            (
                (vec![b"", b"k3", b""], vec![1, 1]),
                (vec![b"k1", b"k2"], vec![1]),
                vec![2, 1],
            ),
            (
                (vec![b"", b"k3"], vec![1]),
                (vec![b"k1", b""], vec![1]),
                vec![2],
            ),
            (
                (vec![b"", b"k3"], vec![1]),
                (vec![b"k4", b""], vec![1]),
                vec![1],
            ),
        ];
        for (current, incoming, expected) in cases {
            let cur_keys = &current.0;
            let incoming_keys = &incoming.0;
            let mut cur_stats = BucketStats::default();
            cur_stats.set_read_qps(current.1.to_vec());
            let mut incoming_stats = BucketStats::default();
            incoming_stats.set_read_qps(incoming.1.to_vec());
            merge_bucket_stats(cur_keys, &mut cur_stats, incoming_keys, &incoming_stats);
            assert_eq!(cur_stats.get_read_qps(), expected);
        }
    }

    #[test]
    fn test_find_bucket_index() {
        let keys = vec![
            b"k1".to_vec(),
            b"k3".to_vec(),
            b"k5".to_vec(),
            b"k7".to_vec(),
        ];
        assert_eq!(find_bucket_index(b"k1", &keys), Some(0));
        assert_eq!(find_bucket_index(b"k5", &keys), Some(2));
        assert_eq!(find_bucket_index(b"k2", &keys), Some(0));
        assert_eq!(find_bucket_index(b"k6", &keys), Some(2));
        assert_eq!(find_bucket_index(b"k7", &keys), None);
        assert_eq!(find_bucket_index(b"k0", &keys), None);
        assert_eq!(find_bucket_index(b"k8", &keys), None);
        let keys = vec![
            b"".to_vec(),
            b"k1".to_vec(),
            b"k3".to_vec(),
            b"k5".to_vec(),
            b"k7".to_vec(),
            b"".to_vec(),
        ];
        assert_eq!(find_bucket_index(b"k0", &keys), Some(0));
        assert_eq!(find_bucket_index(b"k7", &keys), Some(4));
        assert_eq!(find_bucket_index(b"k8", &keys), Some(4));
    }
}<|MERGE_RESOLUTION|>--- conflicted
+++ resolved
@@ -848,12 +848,9 @@
         ErrorType::IncompatibleVersion => Err(Error::Incompatible),
         ErrorType::StoreTombstone => Err(Error::StoreTombstone(err.get_message().to_owned())),
         ErrorType::RegionNotFound => Err(Error::RegionNotFound(vec![])),
-<<<<<<< HEAD
         ErrorType::Unknown | ErrorType::EntryNotFound | ErrorType::DuplicatedEntry => {
             Err(box_err!(err.get_message()))
         }
-=======
->>>>>>> fe34b1ec
         ErrorType::GlobalConfigNotFound => {
             Err(Error::GlobalConfigNotFound(err.get_message().to_owned()))
         }
