--- conflicted
+++ resolved
@@ -479,13 +479,6 @@
             &["type"]
         ).unwrap();
 
-    pub static ref STORE_SNAPSHOT_LIMIT_GAUGE_VEC: IntGaugeVec =
-        register_int_gauge_vec!(
-            "tikv_raftstore_snapshot_limiter_total",
-            "Total number of raftstore snapshot limit.",
-            &["type"]
-        ).unwrap();
-
     pub static ref STORE_SNAPSHOT_VALIDATION_FAILURE_COUNTER_VEC: IntCounterVec =
         register_int_counter_vec!(
             "tikv_raftstore_snapshot_validation_failure_total",
@@ -778,21 +771,16 @@
         &["reason"]
     )
     .unwrap();
-<<<<<<< HEAD
-    pub static ref RAFT_LOG_GC_SKIPPED: RaftLogGcSkippedVec =
-        auto_flush_from!(RAFT_LOG_GC_SKIPPED_VEC, RaftLogGcSkippedVec);
+
+    pub static ref RAFT_APPLYING_SST_GAUGE: IntGaugeVec = register_int_gauge_vec!(
+        "tikv_raft_applying_sst",
+        "Sum of applying sst.",
+        &["type"]
+    ).unwrap();
 
     pub static ref SNAPSHOT_GENERATE_LIMIT_COUNT_VEC: IntCounter = register_int_counter!(
         "tikv_genrate_snapshot_limit_count",
         "Total limit used",
     )
     .unwrap();
-=======
-
-    pub static ref RAFT_APPLYING_SST_GAUGE: IntGaugeVec = register_int_gauge_vec!(
-        "tikv_raft_applying_sst",
-        "Sum of applying sst.",
-        &["type"]
-    ).unwrap();
->>>>>>> 58fa80e0
 }