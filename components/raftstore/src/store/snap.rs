--- conflicted
+++ resolved
@@ -1969,10 +1969,6 @@
     }
 
     pub fn get_tablet_checkpointer_path(&self, key: &TabletSnapKey) -> PathBuf {
-<<<<<<< HEAD
-        let prefix = format!("{}_{}", SNAP_GEN_PREFIX, key);
-        PathBuf::from(&self.base).join(prefix)
-=======
         let suffix = key.get_gen_suffix();
         PathBuf::from(&self.base).join(&suffix)
     }
@@ -1990,7 +1986,6 @@
     pub fn get_tmp_name_for_recv(&self, key: &TabletSnapKey) -> PathBuf {
         let prefix = format!("{}_{}{}", SNAP_REV_PREFIX, key, TMP_FILE_SUFFIX);
         PathBuf::from(&self.base).join(&prefix)
->>>>>>> 24fc77f1
     }
 }
 
