// Copyright 2018 TiKV Project Authors. Licensed under Apache-2.0.

// #[PerformanceCriticalPath]
use std::{
    borrow::Cow,
    cell::Cell,
    cmp,
    collections::{
        Bound::{Excluded, Unbounded},
        VecDeque,
    },
    iter::Iterator,
    mem,
    sync::{Arc, Mutex},
    time::{Duration, Instant},
    u64,
};

use batch_system::{BasicMailbox, Fsm};
use collections::{HashMap, HashSet};
use engine_traits::{Engines, KvEngine, RaftEngine, SstMetaInfo, WriteBatchExt, CF_LOCK, CF_RAFT};
use error_code::ErrorCodeExt;
use fail::fail_point;
use futures::channel::mpsc::UnboundedSender;
use keys::{self, enc_end_key, enc_start_key};
use kvproto::{
    brpb::CheckAdminResponse,
    errorpb,
    import_sstpb::SwitchMode,
    kvrpcpb::DiskFullOpt,
    metapb::{self, Region, RegionEpoch},
    pdpb::{self, CheckPolicy},
    raft_cmdpb::{
        AdminCmdType, AdminRequest, CmdType, PutRequest, RaftCmdRequest, RaftCmdResponse, Request,
        StatusCmdType, StatusResponse,
    },
    raft_serverpb::{
        ExtraMessage, ExtraMessageType, MergeState, PeerState, RaftMessage, RaftSnapshotData,
        RaftTruncatedState, RefreshBuckets, RegionLocalState,
    },
    replication_modepb::{DrAutoSyncState, ReplicationMode},
};
use parking_lot::RwLockWriteGuard;
use pd_client::{new_bucket_stats, BucketMeta, BucketStat};
use protobuf::Message;
use raft::{
    self,
    eraftpb::{self, ConfChangeType, MessageType},
    GetEntriesContext, Progress, ReadState, SnapshotStatus, StateRole, INVALID_INDEX, NO_LIMIT,
};
use smallvec::SmallVec;
use tikv_alloc::trace::TraceEvent;
use tikv_util::{
    box_err, debug, defer, error, escape, info, is_zero_duration,
    mpsc::{self, LooseBoundedSender, Receiver},
    store::{find_peer, find_peer_by_id, is_learner, region_on_same_stores},
    sys::disk::DiskUsage,
    time::{monotonic_raw_now, Instant as TiInstant},
    trace, warn,
    worker::{ScheduleError, Scheduler},
    Either,
};
use tracker::GLOBAL_TRACKERS;
use txn_types::WriteBatchFlags;

use self::memtrace::*;
use super::life::forward_destroy_to_source_peer;
#[cfg(any(test, feature = "testexport"))]
use crate::store::PeerInternalStat;
use crate::{
    coprocessor::{RegionChangeEvent, RegionChangeReason},
    store::{
        cmd_resp::{bind_term, new_error},
        demote_failed_voters_request,
        entry_storage::MAX_WARMED_UP_CACHE_KEEP_TIME,
        fsm::{
            apply,
            store::{PollContext, StoreMeta},
            ApplyMetrics, ApplyTask, ApplyTaskRes, CatchUpLogs, ChangeObserver, ChangePeer,
            ExecResult, SwitchWitness,
        },
        hibernate_state::{GroupState, HibernateState},
        local_metrics::{RaftMetrics, TimeTracker},
        memory::*,
        metrics::*,
        msg::{Callback, ExtCallback, InspectedRaftMessage},
        peer::{
            ConsistencyState, Peer, PersistSnapshotResult, StaleState,
            TRANSFER_LEADER_COMMAND_REPLY_CTX,
        },
        region_meta::RegionMeta,
        transport::Transport,
        unsafe_recovery::{
            exit_joint_request, ForceLeaderState, SnapshotRecoveryState,
            SnapshotRecoveryWaitApplySyncer, UnsafeRecoveryExecutePlanSyncer,
            UnsafeRecoveryFillOutReportSyncer, UnsafeRecoveryForceLeaderSyncer,
            UnsafeRecoveryState, UnsafeRecoveryWaitApplySyncer,
        },
        util,
        util::{KeysInfoFormatter, LeaseState},
        worker::{
            Bucket, BucketRange, CleanupTask, ConsistencyCheckTask, GcSnapshotTask, RaftlogGcTask,
            ReadDelegate, ReadProgress, RegionTask, SplitCheckTask,
        },
        CasualMessage, Config, LocksStatus, MergeResultKind, PdTask, PeerMsg, PeerTick,
        ProposalContext, RaftCmdExtraOpts, RaftCommand, RaftlogFetchResult, ReadCallback, ReadTask,
        SignificantMsg, SnapKey, StoreMsg, WriteCallback,
    },
    Error, Result,
};

#[derive(Clone, Copy, Debug)]
pub struct DelayDestroy {
    merged_by_target: bool,
    reason: DelayReason,
}

#[derive(Clone, Copy, Debug, PartialEq)]
enum DelayReason {
    UnPersistedReady,
    UnFlushLogGc,
    Shutdown,
}

/// Limits the maximum number of regions returned by error.
///
/// Another choice is using coprocessor batch limit, but 10 should be a good fit
/// in most case.
const MAX_REGIONS_IN_ERROR: usize = 10;
const REGION_SPLIT_SKIP_MAX_COUNT: usize = 3;

pub const MAX_PROPOSAL_SIZE_RATIO: f64 = 0.4;

pub struct DestroyPeerJob {
    pub initialized: bool,
    pub region_id: u64,
    pub peer: metapb::Peer,
}

pub struct PeerFsm<EK, ER>
where
    EK: KvEngine,
    ER: RaftEngine,
{
    pub peer: Peer<EK, ER>,
    /// A registry for all scheduled ticks. This can avoid scheduling ticks
    /// twice accidentally.
    tick_registry: [bool; PeerTick::VARIANT_COUNT],
    /// Ticks for speed up campaign in chaos state.
    ///
    /// Followers will keep ticking in Idle mode to measure how many ticks have
    /// been skipped. Once it becomes chaos, those skipped ticks will be
    /// ticked so that it can campaign quickly instead of waiting an
    /// election timeout.
    ///
    /// This will be reset to 0 once it receives any messages from leader.
    missing_ticks: usize,
    hibernate_state: HibernateState,
    stopped: bool,
    has_ready: bool,
    mailbox: Option<BasicMailbox<PeerFsm<EK, ER>>>,
    pub receiver: Receiver<PeerMsg<EK>>,
    /// when snapshot is generating or sending, skip split check at most
    /// REGION_SPLIT_SKIT_MAX_COUNT times.
    skip_split_count: usize,
    /// Sometimes applied raft logs won't be compacted in time, because less
    /// compact means less sync-log in apply threads. Stale logs will be
    /// deleted if the skip time reaches this `skip_gc_raft_log_ticks`.
    skip_gc_raft_log_ticks: usize,
    reactivate_memory_lock_ticks: usize,

    /// Batch raft command which has the same header into an entry
    batch_req_builder: BatchRaftCmdRequestBuilder<EK>,

    trace: PeerMemoryTrace,

    /// Destroy is delayed because of some unpersisted readies in Peer.
    /// Should call `destroy_peer` again after persisting all readies.
    delayed_destroy: Option<DelayDestroy>,
    /// Before actually destroying a peer, ensure all log gc tasks are finished,
    /// so we can start destroying without seeking.
    logs_gc_flushed: bool,
}

pub struct BatchRaftCmdRequestBuilder<E>
where
    E: KvEngine,
{
    batch_req_size: u64,
    has_proposed_cb: bool,
    propose_checked: Option<bool>,
    request: Option<RaftCmdRequest>,
    callbacks: Vec<Callback<E::Snapshot>>,
}

impl<EK, ER> Drop for PeerFsm<EK, ER>
where
    EK: KvEngine,
    ER: RaftEngine,
{
    fn drop(&mut self) {
        self.peer.stop();
        let mut raft_messages_size = 0;
        while let Ok(msg) = self.receiver.try_recv() {
            let callback = match msg {
                PeerMsg::RaftCommand(cmd) => cmd.callback,
                PeerMsg::CasualMessage(CasualMessage::SplitRegion { callback, .. }) => callback,
                PeerMsg::RaftMessage(im) => {
                    raft_messages_size += im.heap_size;
                    continue;
                }
                _ => continue,
            };

            let mut err = errorpb::Error::default();
            err.set_message("region is not found".to_owned());
            err.mut_region_not_found().set_region_id(self.region_id());
            let mut resp = RaftCmdResponse::default();
            resp.mut_header().set_error(err);
            callback.invoke_with_response(resp);
        }
        (match self.hibernate_state.group_state() {
            GroupState::Idle | GroupState::PreChaos => &HIBERNATED_PEER_STATE_GAUGE.hibernated,
            _ => &HIBERNATED_PEER_STATE_GAUGE.awaken,
        })
        .dec();

        MEMTRACE_RAFT_MESSAGES.trace(TraceEvent::Sub(raft_messages_size));
        MEMTRACE_RAFT_ENTRIES.trace(TraceEvent::Sub(self.peer.memtrace_raft_entries));

        let mut event = TraceEvent::default();
        if let Some(e) = self.trace.reset(PeerMemoryTrace::default()) {
            event = event + e;
        }
        MEMTRACE_PEERS.trace(event);
    }
}

pub type SenderFsmPair<EK, ER> = (LooseBoundedSender<PeerMsg<EK>>, Box<PeerFsm<EK, ER>>);

impl<EK, ER> PeerFsm<EK, ER>
where
    EK: KvEngine,
    ER: RaftEngine,
{
    // If we create the peer actively, like bootstrap/split/merge region, we should
    // use this function to create the peer. The region must contain the peer info
    // for this store.
    pub fn create(
        store_id: u64,
        cfg: &Config,
        region_scheduler: Scheduler<RegionTask<EK::Snapshot>>,
        raftlog_fetch_scheduler: Scheduler<ReadTask<EK>>,
        engines: Engines<EK, ER>,
        region: &metapb::Region,
        wait_data: bool,
    ) -> Result<SenderFsmPair<EK, ER>> {
        let meta_peer = match find_peer(region, store_id) {
            None => {
                return Err(box_err!(
                    "find no peer for store {} in region {:?}",
                    store_id,
                    region
                ));
            }
            Some(peer) => peer.clone(),
        };

        info!(
            "create peer";
            "region_id" => region.get_id(),
            "peer_id" => meta_peer.get_id(),
        );
        HIBERNATED_PEER_STATE_GAUGE.awaken.inc();
        let (tx, rx) = mpsc::loose_bounded(cfg.notify_capacity);
        Ok((
            tx,
            Box::new(PeerFsm {
                peer: Peer::new(
                    store_id,
                    cfg,
                    region_scheduler,
                    raftlog_fetch_scheduler,
                    engines,
                    region,
                    meta_peer,
                    wait_data,
                )?,
                tick_registry: [false; PeerTick::VARIANT_COUNT],
                missing_ticks: 0,
                hibernate_state: HibernateState::ordered(),
                stopped: false,
                has_ready: false,
                mailbox: None,
                receiver: rx,
                skip_split_count: 0,
                skip_gc_raft_log_ticks: 0,
                reactivate_memory_lock_ticks: 0,
                batch_req_builder: BatchRaftCmdRequestBuilder::new(),
                trace: PeerMemoryTrace::default(),
                delayed_destroy: None,
                logs_gc_flushed: false,
            }),
        ))
    }

    // The peer can be created from another node with raft membership changes, and
    // we only know the region_id and peer_id when creating this replicated peer,
    // the region info will be retrieved later after applying snapshot.
    pub fn replicate(
        store_id: u64,
        cfg: &Config,
        region_scheduler: Scheduler<RegionTask<EK::Snapshot>>,
        raftlog_fetch_scheduler: Scheduler<ReadTask<EK>>,
        engines: Engines<EK, ER>,
        region_id: u64,
        peer: metapb::Peer,
    ) -> Result<SenderFsmPair<EK, ER>> {
        // We will remove tombstone key when apply snapshot
        info!(
            "replicate peer";
            "region_id" => region_id,
            "peer_id" => peer.get_id(),
        );

        let mut region = metapb::Region::default();
        region.set_id(region_id);

        HIBERNATED_PEER_STATE_GAUGE.awaken.inc();
        let (tx, rx) = mpsc::loose_bounded(cfg.notify_capacity);
        Ok((
            tx,
            Box::new(PeerFsm {
                peer: Peer::new(
                    store_id,
                    cfg,
                    region_scheduler,
                    raftlog_fetch_scheduler,
                    engines,
                    &region,
                    peer,
                    false,
                )?,
                tick_registry: [false; PeerTick::VARIANT_COUNT],
                missing_ticks: 0,
                hibernate_state: HibernateState::ordered(),
                stopped: false,
                has_ready: false,
                mailbox: None,
                receiver: rx,
                skip_split_count: 0,
                skip_gc_raft_log_ticks: 0,
                reactivate_memory_lock_ticks: 0,
                batch_req_builder: BatchRaftCmdRequestBuilder::new(),
                trace: PeerMemoryTrace::default(),
                delayed_destroy: None,
                logs_gc_flushed: false,
            }),
        ))
    }

    #[inline]
    pub fn region_id(&self) -> u64 {
        self.peer.region().get_id()
    }

    #[inline]
    pub fn get_peer(&self) -> &Peer<EK, ER> {
        &self.peer
    }

    #[inline]
    pub fn peer_id(&self) -> u64 {
        self.peer.peer_id()
    }

    #[inline]
    pub fn stop(&mut self) {
        self.stopped = true;
    }

    pub fn set_pending_merge_state(&mut self, state: MergeState) {
        self.peer.pending_merge_state = Some(state);
    }

    pub fn schedule_applying_snapshot(&mut self) {
        self.peer.mut_store().schedule_applying_snapshot();
    }

    pub fn reset_hibernate_state(&mut self, state: GroupState) {
        self.hibernate_state.reset(state);
        if state == GroupState::Idle {
            self.peer.raft_group.raft.maybe_free_inflight_buffers();
        }
    }

    pub fn maybe_hibernate(&mut self) -> bool {
        self.hibernate_state
            .maybe_hibernate(self.peer.peer_id(), self.peer.region())
    }

    pub fn update_memory_trace(&mut self, event: &mut TraceEvent) {
        let task = PeerMemoryTrace {
            read_only: self.raft_read_size(),
            progress: self.raft_progress_size(),
            proposals: self.peer.proposal_size(),
            rest: self.peer.rest_size(),
        };
        if let Some(e) = self.trace.reset(task) {
            *event = *event + e;
        }
    }
}

impl<E> BatchRaftCmdRequestBuilder<E>
where
    E: KvEngine,
{
    fn new() -> BatchRaftCmdRequestBuilder<E> {
        BatchRaftCmdRequestBuilder {
            batch_req_size: 0,
            has_proposed_cb: false,
            propose_checked: None,
            request: None,
            callbacks: vec![],
        }
    }

    fn can_batch(&self, cfg: &Config, req: &RaftCmdRequest, req_size: u32) -> bool {
        // No batch request whose size exceed 20% of raft_entry_max_size,
        // so total size of request in batch_raft_request would not exceed
        // (40% + 20%) of raft_entry_max_size
        if req.get_requests().is_empty()
            || req_size as u64 > (cfg.raft_entry_max_size.0 as f64 * 0.2) as u64
        {
            return false;
        }
        for r in req.get_requests() {
            match r.get_cmd_type() {
                CmdType::Delete | CmdType::Put => (),
                _ => {
                    return false;
                }
            }
        }

        if let Some(batch_req) = self.request.as_ref() {
            if batch_req.get_header() != req.get_header() {
                return false;
            }
        }
        true
    }

    fn add(&mut self, cmd: RaftCommand<E::Snapshot>, req_size: u32) {
        let RaftCommand {
            mut request,
            mut callback,
            ..
        } = cmd;
        if let Some(batch_req) = self.request.as_mut() {
            let requests: Vec<_> = request.take_requests().into();
            for q in requests {
                batch_req.mut_requests().push(q);
            }
        } else {
            self.request = Some(request);
        };
        if callback.has_proposed_cb() {
            self.has_proposed_cb = true;
            if self.propose_checked.unwrap_or(false) {
                callback.invoke_proposed();
            }
        }
        self.callbacks.push(callback);
        self.batch_req_size += req_size as u64;
    }

    fn should_finish(&self, cfg: &Config) -> bool {
        if let Some(batch_req) = self.request.as_ref() {
            // Limit the size of batch request so that it will not exceed
            // raft_entry_max_size after adding header.
            if self.batch_req_size
                > (cfg.raft_entry_max_size.0 as f64 * MAX_PROPOSAL_SIZE_RATIO) as u64
            {
                return true;
            }
            if batch_req.get_requests().len() > <E as WriteBatchExt>::WRITE_BATCH_MAX_KEYS {
                return true;
            }
        }
        false
    }

    fn build(
        &mut self,
        metric: &mut RaftMetrics,
    ) -> Option<(RaftCmdRequest, Callback<E::Snapshot>)> {
        if let Some(req) = self.request.take() {
            self.batch_req_size = 0;
            self.has_proposed_cb = false;
            self.propose_checked = None;
            if self.callbacks.len() == 1 {
                let cb = self.callbacks.pop().unwrap();
                return Some((req, cb));
            }
            metric.propose.batch.inc_by(self.callbacks.len() as u64 - 1);
            let mut cbs = std::mem::take(&mut self.callbacks);
            let proposed_cbs: Vec<ExtCallback> = cbs
                .iter_mut()
                .filter_map(|cb| cb.take_proposed_cb())
                .collect();
            let proposed_cb: Option<ExtCallback> = if proposed_cbs.is_empty() {
                None
            } else {
                Some(Box::new(move || {
                    for proposed_cb in proposed_cbs {
                        proposed_cb();
                    }
                }))
            };
            let committed_cbs: Vec<_> = cbs
                .iter_mut()
                .filter_map(|cb| cb.take_committed_cb())
                .collect();
            let committed_cb: Option<ExtCallback> = if committed_cbs.is_empty() {
                None
            } else {
                Some(Box::new(move || {
                    for committed_cb in committed_cbs {
                        committed_cb();
                    }
                }))
            };

            let trackers: SmallVec<[TimeTracker; 4]> = cbs
                .iter_mut()
                .flat_map(|cb| cb.write_trackers())
                .cloned()
                .collect();

            let cb = Callback::Write {
                cb: Box::new(move |resp| {
                    for cb in cbs {
                        let mut cmd_resp = RaftCmdResponse::default();
                        cmd_resp.set_header(resp.response.get_header().clone());
                        cb.invoke_with_response(cmd_resp);
                    }
                }),
                proposed_cb,
                committed_cb,
                trackers,
            };
            return Some((req, cb));
        }
        None
    }
}

impl<EK, ER> Fsm for PeerFsm<EK, ER>
where
    EK: KvEngine,
    ER: RaftEngine,
{
    type Message = PeerMsg<EK>;

    #[inline]
    fn is_stopped(&self) -> bool {
        self.stopped
    }

    /// Set a mailbox to FSM, which should be used to send message to itself.
    #[inline]
    fn set_mailbox(&mut self, mailbox: Cow<'_, BasicMailbox<Self>>)
    where
        Self: Sized,
    {
        self.mailbox = Some(mailbox.into_owned());
    }

    /// Take the mailbox from FSM. Implementation should ensure there will be
    /// no reference to mailbox after calling this method.
    #[inline]
    fn take_mailbox(&mut self) -> Option<BasicMailbox<Self>>
    where
        Self: Sized,
    {
        self.mailbox.take()
    }
}

pub struct PeerFsmDelegate<'a, EK, ER, T: 'static>
where
    EK: KvEngine,
    ER: RaftEngine,
{
    fsm: &'a mut PeerFsm<EK, ER>,
    ctx: &'a mut PollContext<EK, ER, T>,
}

impl<'a, EK, ER, T: Transport> PeerFsmDelegate<'a, EK, ER, T>
where
    EK: KvEngine,
    ER: RaftEngine,
{
    pub fn new(
        fsm: &'a mut PeerFsm<EK, ER>,
        ctx: &'a mut PollContext<EK, ER, T>,
    ) -> PeerFsmDelegate<'a, EK, ER, T> {
        PeerFsmDelegate { fsm, ctx }
    }

    pub fn handle_msgs(&mut self, msgs: &mut Vec<PeerMsg<EK>>) {
        let timer = TiInstant::now_coarse();
        let count = msgs.len();
        for m in msgs.drain(..) {
            match m {
                PeerMsg::RaftMessage(msg) => {
                    if !self.ctx.coprocessor_host.on_raft_message(&msg.msg) {
                        continue;
                    }
                    if let Err(e) = self.on_raft_message(msg) {
                        error!(%e;
                            "handle raft message err";
                            "region_id" => self.fsm.region_id(),
                            "peer_id" => self.fsm.peer_id(),
                        );
                    }
                }
                PeerMsg::RaftCommand(cmd) => {
                    let propose_time = cmd.send_time.saturating_elapsed();
                    self.ctx
                        .raft_metrics
                        .propose_wait_time
                        .observe(propose_time.as_secs_f64());
                    cmd.callback.read_tracker().map(|tracker| {
                        GLOBAL_TRACKERS.with_tracker(tracker, |t| {
                            t.metrics.read_index_propose_wait_nanos =
                                propose_time.as_nanos() as u64;
                        })
                    });

                    if let Some(Err(e)) = cmd.extra_opts.deadline.map(|deadline| deadline.check()) {
                        cmd.callback.invoke_with_response(new_error(e.into()));
                        continue;
                    }

                    let req_size = cmd.request.compute_size();
                    if self.ctx.cfg.cmd_batch
                        && self.fsm.batch_req_builder.can_batch(&self.ctx.cfg, &cmd.request, req_size)
                        // Avoid to merge requests with different `DiskFullOpt`s into one,
                        // so that normal writes can be rejected when proposing if the
                        // store's disk is full.
                        && ((self.ctx.self_disk_usage == DiskUsage::Normal
                        && !self.fsm.peer.disk_full_peers.majority())
                        || cmd.extra_opts.disk_full_opt == DiskFullOpt::NotAllowedOnFull)
                    {
                        self.fsm.batch_req_builder.add(cmd, req_size);
                        if self.fsm.batch_req_builder.should_finish(&self.ctx.cfg) {
                            self.propose_pending_batch_raft_command();
                        }
                    } else {
                        self.propose_raft_command(
                            cmd.request,
                            cmd.callback,
                            cmd.extra_opts.disk_full_opt,
                        );
                    }
                }
                PeerMsg::Tick(tick) => self.on_tick(tick),
                PeerMsg::ApplyRes { res } => {
                    self.on_apply_res(res);
                }
                PeerMsg::SignificantMsg(msg) => self.on_significant_msg(msg),
                PeerMsg::CasualMessage(msg) => self.on_casual_msg(msg),
                PeerMsg::Start => self.start(),
                PeerMsg::HeartbeatPd => {
                    if self.fsm.peer.is_leader() {
                        self.register_pd_heartbeat_tick()
                    }
                }
                PeerMsg::Noop => {}
                PeerMsg::Persisted {
                    peer_id,
                    ready_number,
                } => self.on_persisted_msg(peer_id, ready_number),
                PeerMsg::UpdateReplicationMode => self.on_update_replication_mode(),
                PeerMsg::Destroy(peer_id) => {
                    if self.fsm.peer.peer_id() == peer_id {
                        match self.fsm.peer.maybe_destroy(self.ctx) {
                            None => self.ctx.raft_metrics.message_dropped.applying_snap.inc(),
                            Some(job) => {
                                self.handle_destroy_peer(job);
                            }
                        }
                    }
                }
            }
        }
        self.on_loop_finished();
        self.ctx.raft_metrics.peer_msg_len.observe(count as f64);
        self.ctx
            .raft_metrics
            .event_time
            .peer_msg
            .observe(timer.saturating_elapsed_secs());
    }

    #[inline]
    fn on_loop_finished(&mut self) {
        let ready_concurrency = self.ctx.cfg.cmd_batch_concurrent_ready_max_count;
        let should_propose = self.ctx.sync_write_worker.is_some()
            || ready_concurrency == 0
            || self.fsm.peer.unpersisted_ready_len() < ready_concurrency;
        let force_delay_fp = || {
            fail_point!(
                "force_delay_propose_batch_raft_command",
                self.ctx.sync_write_worker.is_none(),
                |_| true
            );
            false
        };
        // Propose batch request which may be still waiting for more raft-command
        if should_propose && !force_delay_fp() {
            self.propose_pending_batch_raft_command();
        } else if self.fsm.batch_req_builder.has_proposed_cb
            && self.fsm.batch_req_builder.propose_checked.is_none()
            && let Some(cmd) = self.fsm.batch_req_builder.request.take()
        {
            // We are delaying these requests to next loop. Try to fulfill their
            // proposed callback early.
            self.fsm.batch_req_builder.propose_checked = Some(false);
            if let Ok(None) = self.pre_propose_raft_command(&cmd) {
                if self.fsm.peer.will_likely_propose(&cmd) {
                    self.fsm.batch_req_builder.propose_checked = Some(true);
                    for cb in &mut self.fsm.batch_req_builder.callbacks {
                        cb.invoke_proposed();
                    }
                }
            }
            self.fsm.batch_req_builder.request = Some(cmd);
        }
    }

    /// Flushes all pending raft commands for immediate execution.
    #[inline]
    fn propose_pending_batch_raft_command(&mut self) {
        if self.fsm.batch_req_builder.request.is_none() {
            return;
        }
        let (request, callback) = self
            .fsm
            .batch_req_builder
            .build(&mut self.ctx.raft_metrics)
            .unwrap();
        self.propose_raft_command_internal(request, callback, DiskFullOpt::NotAllowedOnFull);
    }

    fn on_update_replication_mode(&mut self) {
        self.fsm
            .peer
            .switch_replication_mode(&self.ctx.global_replication_state);
        if self.fsm.peer.is_leader() {
            self.reset_raft_tick(GroupState::Ordered);
            self.register_pd_heartbeat_tick();
        }
    }

    fn on_unsafe_recovery_pre_demote_failed_voters(
        &mut self,
        syncer: UnsafeRecoveryExecutePlanSyncer,
        failed_voters: Vec<metapb::Peer>,
    ) {
        if self.fsm.peer.unsafe_recovery_state.is_some() {
            warn!(
                "Unsafe recovery, demote failed voters has already been initiated";
                "region_id" => self.region().get_id(),
                "peer_id" => self.fsm.peer.peer.get_id(),
            );
            syncer.abort();
            return;
        }

        if !self.fsm.peer.is_in_force_leader() {
            error!(
                "Unsafe recovery, demoting failed voters failed, since this peer is not forced leader";
                "region_id" => self.region().get_id(),
                "peer_id" => self.fsm.peer.peer.get_id(),
            );
            return;
        }

        if self.fsm.peer.in_joint_state() {
            info!(
                "Unsafe recovery, already in joint state, exit first";
                "region_id" => self.region().get_id(),
                "peer_id" => self.fsm.peer.peer.get_id(),
            );
            let failed = Arc::new(Mutex::new(false));
            let failed_clone = failed.clone();
            let callback = Callback::<EK::Snapshot>::write(Box::new(move |resp| {
                if resp.response.get_header().has_error() {
                    *failed_clone.lock().unwrap() = true;
                    error!(
                        "Unsafe recovery, fail to exit residual joint state";
                        "err" => ?resp.response.get_header().get_error(),
                    );
                }
            }));
            self.propose_raft_command_internal(
                exit_joint_request(self.region(), &self.fsm.peer.peer),
                callback,
                DiskFullOpt::AllowedOnAlmostFull,
            );

            if !*failed.lock().unwrap() {
                self.fsm.peer.unsafe_recovery_state =
                    Some(UnsafeRecoveryState::DemoteFailedVoters {
                        syncer,
                        failed_voters,
                        target_index: self.fsm.peer.raft_group.raft.raft_log.last_index(),
                        demote_after_exit: true,
                    });
            }
        } else {
            self.unsafe_recovery_demote_failed_voters(syncer, failed_voters);
        }
    }

    fn unsafe_recovery_demote_failed_voters(
        &mut self,
        syncer: UnsafeRecoveryExecutePlanSyncer,
        failed_voters: Vec<metapb::Peer>,
    ) {
        if let Some(req) =
            demote_failed_voters_request(self.region(), &self.fsm.peer.peer, failed_voters)
        {
            info!(
                "Unsafe recovery, demoting failed voters";
                "region_id" => self.region().get_id(),
                "peer_id" => self.fsm.peer.peer.get_id(),
                "req" => ?req);
            let failed = Arc::new(Mutex::new(false));
            let failed_clone = failed.clone();
            let callback = Callback::<EK::Snapshot>::write(Box::new(move |resp| {
                if resp.response.get_header().has_error() {
                    *failed_clone.lock().unwrap() = true;
                    error!(
                        "Unsafe recovery, fail to finish demotion";
                        "err" => ?resp.response.get_header().get_error(),
                    );
                }
            }));
            self.propose_raft_command_internal(req, callback, DiskFullOpt::AllowedOnAlmostFull);
            if !*failed.lock().unwrap() {
                self.fsm.peer.unsafe_recovery_state =
                    Some(UnsafeRecoveryState::DemoteFailedVoters {
                        syncer,
                        failed_voters: vec![], // No longer needed since here.
                        target_index: self.fsm.peer.raft_group.raft.raft_log.last_index(),
                        demote_after_exit: false,
                    });
            }
        } else {
            warn!(
                "Unsafe recovery, no need to demote failed voters";
                "region_id" => self.region().get_id(),
                "peer_id" => self.fsm.peer_id(),
                "region" => ?self.region(),
            );
        }
    }

    fn on_unsafe_recovery_destroy(&mut self, syncer: UnsafeRecoveryExecutePlanSyncer) {
        if self.fsm.peer.unsafe_recovery_state.is_some() {
            warn!(
                "Unsafe recovery, can't destroy, another plan is executing in progress";
                "region_id" => self.region_id(),
                "peer_id" => self.fsm.peer_id(),
            );
            syncer.abort();
            return;
        }
        self.fsm.peer.unsafe_recovery_state = Some(UnsafeRecoveryState::Destroy(syncer));
        self.handle_destroy_peer(DestroyPeerJob {
            initialized: self.fsm.peer.is_initialized(),
            region_id: self.region_id(),
            peer: self.fsm.peer.peer.clone(),
        });
    }

    fn on_unsafe_recovery_wait_apply(&mut self, syncer: UnsafeRecoveryWaitApplySyncer) {
        if self.fsm.peer.unsafe_recovery_state.is_some() {
            warn!(
                "Unsafe recovery, can't wait apply, another plan is executing in progress";
                "region_id" => self.region_id(),
                "peer_id" => self.fsm.peer_id(),
            );
            syncer.abort();
            return;
        }
        let target_index = if self.fsm.peer.force_leader.is_some() {
            // For regions that lose quorum (or regions have force leader), whatever has
            // been proposed will be committed. Based on that fact, we simply use "last
            // index" here to avoid implementing another "wait commit" process.
            self.fsm.peer.raft_group.raft.raft_log.last_index()
        } else {
            self.fsm.peer.raft_group.raft.raft_log.committed
        };

        self.fsm.peer.unsafe_recovery_state = Some(UnsafeRecoveryState::WaitApply {
            target_index,
            syncer,
        });
        self.fsm
            .peer
            .unsafe_recovery_maybe_finish_wait_apply(/* force= */ self.fsm.stopped);
    }

    // func be invoked firstly after assigned leader by BR, wait all leader apply to
    // last log index func be invoked secondly wait follower apply to last
    // index, however the second call is broadcast, it may improve in future
    fn on_snapshot_recovery_wait_apply(&mut self, syncer: SnapshotRecoveryWaitApplySyncer) {
        if self.fsm.peer.snapshot_recovery_state.is_some() {
            warn!(
                "can't wait apply, another recovery in progress";
                "region_id" => self.region_id(),
                "peer_id" => self.fsm.peer_id(),
            );
            syncer.abort();
            return;
        }

        let target_index = self.fsm.peer.raft_group.raft.raft_log.last_index();

        // during the snapshot recovery, broadcast waitapply, some peer may stale
        if !self.fsm.peer.is_leader() {
            info!(
                "snapshot follower recovery started";
                "region_id" => self.region_id(),
                "peer_id" => self.fsm.peer_id(),
                "target_index" => target_index,
                "applied_index" => self.fsm.peer.raft_group.raft.raft_log.applied,
                "pending_remove" => self.fsm.peer.pending_remove,
                "voter" => self.fsm.peer.raft_group.raft.vote,
            );

            // do some sanity check, for follower, leader already apply to last log,
            // case#1 if it is learner during backup and never vote before, vote is 0
            // case#2 if peer is suppose to remove
            if self.fsm.peer.raft_group.raft.vote == 0 || self.fsm.peer.pending_remove {
                info!(
                    "this peer is never vote before or pending remove, it should be skip to wait apply"
                );
                return;
            }
        } else {
            info!(
                "snapshot leader wait apply started";
                "region_id" => self.region_id(),
                "peer_id" => self.fsm.peer_id(),
                "target_index" => target_index,
                "applied_index" => self.fsm.peer.raft_group.raft.raft_log.applied,
            );
        }

        self.fsm.peer.snapshot_recovery_state = Some(SnapshotRecoveryState::WaitLogApplyToLast {
            target_index,
            syncer,
        });
        self.fsm
            .peer
            .snapshot_recovery_maybe_finish_wait_apply(self.fsm.stopped);
    }

    fn on_unsafe_recovery_fill_out_report(&mut self, syncer: UnsafeRecoveryFillOutReportSyncer) {
        if self.fsm.peer.pending_remove || self.fsm.stopped {
            return;
        }
        let mut self_report = pdpb::PeerReport::default();
        self_report.set_raft_state(self.fsm.peer.get_store().raft_state().clone());
        let mut region_local_state = RegionLocalState::default();
        region_local_state.set_region(self.region().clone());
        self_report.set_region_state(region_local_state);
        self_report.set_is_force_leader(self.fsm.peer.force_leader.is_some());
        match self.fsm.peer.get_store().entries(
            self.fsm.peer.raft_group.store().commit_index() + 1,
            self.fsm.peer.get_store().last_index() + 1,
            NO_LIMIT,
            GetEntriesContext::empty(false),
        ) {
            Ok(entries) => {
                for entry in entries {
                    let ctx = ProposalContext::from_bytes(&entry.context);
                    if ctx.contains(ProposalContext::COMMIT_MERGE) {
                        self_report.set_has_commit_merge(true);
                        break;
                    }
                }
            }
            Err(e) => panic!("Unsafe recovery, fail to get uncommitted entries, {:?}", e),
        }
        syncer.report_for_self(self_report);
    }

    fn on_check_pending_admin(&mut self, ch: UnboundedSender<CheckAdminResponse>) {
        if !self.fsm.peer.is_leader() {
            // no need to check non-leader pending conf change.
            // in snapshot recovery after we stopped all conf changes from PD.
            // if the follower slow than leader and has the pending conf change.
            // that's means
            // 1. if the follower didn't finished the conf change
            //    => it cannot be chosen to be leader during recovery.
            // 2. if the follower has been chosen to be leader
            //    => it already apply the pending conf change already.
            return;
        }
        debug!(
            "check pending conf for leader";
            "region_id" => self.region().get_id(),
            "peer_id" => self.fsm.peer.peer_id(),
        );
        let region = self.fsm.peer.region();
        let mut resp = CheckAdminResponse::default();
        resp.set_region(region.clone());
        let pending_admin = self.fsm.peer.raft_group.raft.has_pending_conf()
            || self.fsm.peer.is_merging()
            || self.fsm.peer.is_splitting();
        resp.set_has_pending_admin(pending_admin);
        if let Err(err) = ch.unbounded_send(resp) {
            warn!("failed to send check admin response";
            "err" => ?err,
            "region_id" => self.region().get_id(),
            "peer_id" => self.fsm.peer.peer_id(),
            );
        }
    }

    fn on_casual_msg(&mut self, msg: CasualMessage<EK>) {
        match msg {
            CasualMessage::SplitRegion {
                region_epoch,
                split_keys,
                callback,
                source,
                amortize_source_region_size,
            } => {
                self.on_prepare_split_region(
                    region_epoch,
                    split_keys,
                    callback,
                    &source,
                    amortize_source_region_size,
                );
            }
            CasualMessage::ComputeHashResult {
                index,
                context,
                hash,
            } => {
                self.on_hash_computed(index, context, hash);
            }
            CasualMessage::RegionApproximateSize { size } => {
                self.on_approximate_region_size(size);
            }
            CasualMessage::RegionApproximateKeys { keys } => {
                self.on_approximate_region_keys(keys);
            }
            CasualMessage::RefreshRegionBuckets {
                region_epoch,
                buckets,
                bucket_ranges,
                cb,
            } => {
                self.on_refresh_region_buckets(region_epoch, buckets, bucket_ranges, cb);
            }
            CasualMessage::CompactionDeclinedBytes { bytes } => {
                self.on_compaction_declined_bytes(bytes);
            }
            CasualMessage::HalfSplitRegion {
                region_epoch,
                start_key,
                end_key,
                policy,
                source,
                cb,
            } => {
                self.on_schedule_half_split_region(
                    &region_epoch,
                    start_key,
                    end_key,
                    policy,
                    source,
                    cb,
                );
            }
            CasualMessage::GcSnap { snaps } => {
                self.on_gc_snap(snaps);
            }
            CasualMessage::ClearRegionSize => {
                self.on_clear_region_size();
            }
            CasualMessage::RegionOverlapped => {
                debug!("start ticking for overlapped"; "region_id" => self.region_id(), "peer_id" => self.fsm.peer_id());
                // Maybe do some safe check first?
                self.fsm.reset_hibernate_state(GroupState::Chaos);
                self.register_raft_base_tick();

                if is_learner(&self.fsm.peer.peer) {
                    // FIXME: should use `bcast_check_stale_peer_message` instead.
                    // Sending a new enum type msg to a old tikv may cause panic during rolling
                    // update we should change the protobuf behavior and check if properly handled
                    // in all place
                    self.fsm.peer.bcast_wake_up_message(self.ctx);
                }
            }
            CasualMessage::SnapshotGenerated => {
                // Resume snapshot handling again to avoid waiting another heartbeat.
                self.fsm.peer.ping();
                self.fsm.has_ready = true;
            }
            CasualMessage::ForceCompactRaftLogs => {
                self.on_raft_gc_log_tick(true);
            }
            CasualMessage::AccessPeer(cb) => {
                let peer = &self.fsm.peer;
                let store = peer.get_store();
                let mut local_state = RegionLocalState::default();
                local_state.set_region(store.region().clone());
                if let Some(s) = &peer.pending_merge_state {
                    local_state.set_merge_state(s.clone());
                }
                if store.is_applying_snapshot() {
                    local_state.set_state(PeerState::Applying);
                }
                cb(RegionMeta::new(
                    &local_state,
                    store.apply_state(),
                    self.fsm.hibernate_state.group_state(),
                    peer.raft_group.status(),
                    peer.raft_group.raft.raft_log.last_index(),
                    peer.raft_group.raft.raft_log.persisted,
                ))
            }
            CasualMessage::QueryRegionLeaderResp { region, leader } => {
                // the leader already updated
                if self.fsm.peer.raft_group.raft.leader_id != raft::INVALID_ID
                    // the returned region is stale
                    || util::is_epoch_stale(
                        region.get_region_epoch(),
                        self.fsm.peer.region().get_region_epoch(),
                ) {
                    // Stale message
                    return;
                }

                // Wake up the leader if the peer is on the leader's peer list
                if region
                    .get_peers()
                    .iter()
                    .any(|p| p.get_id() == self.fsm.peer_id())
                {
                    self.fsm.peer.send_wake_up_message(self.ctx, &leader);
                }
            }
            CasualMessage::RenewLease => {
                self.try_renew_leader_lease("casual message");
                self.reset_raft_tick(GroupState::Ordered);
            }
            CasualMessage::RejectRaftAppend { peer_id } => {
                let mut msg = raft::eraftpb::Message::new();
                msg.msg_type = MessageType::MsgUnreachable;
                msg.to = peer_id;
                msg.from = self.fsm.peer.peer_id();

                let raft_msg = self.fsm.peer.build_raft_messages(self.ctx, vec![msg]);
                self.fsm.peer.send_raft_messages(self.ctx, raft_msg);
            }
            CasualMessage::SnapshotApplied => {
                self.fsm.has_ready = true;
            }
            CasualMessage::Campaign => {
                let _ = self.fsm.peer.raft_group.campaign();
                self.fsm.has_ready = true;
            }
        }
    }

    fn on_tick(&mut self, tick: PeerTick) {
        if self.fsm.stopped {
            return;
        }
        trace!(
            "tick";
            "tick" => ?tick,
            "peer_id" => self.fsm.peer_id(),
            "region_id" => self.region_id(),
        );
        self.fsm.tick_registry[tick as usize] = false;
        self.fsm.peer.adjust_cfg_if_changed(self.ctx);
        match tick {
            PeerTick::Raft => self.on_raft_base_tick(),
            PeerTick::RaftLogGc => self.on_raft_gc_log_tick(false),
            PeerTick::PdHeartbeat => self.on_pd_heartbeat_tick(),
            PeerTick::SplitRegionCheck => self.on_split_region_check_tick(),
            PeerTick::CheckMerge => self.on_check_merge(),
            PeerTick::CheckPeerStaleState => self.on_check_peer_stale_state_tick(),
            PeerTick::EntryCacheEvict => self.on_entry_cache_evict_tick(),
            PeerTick::CheckLeaderLease => self.on_check_leader_lease_tick(),
            PeerTick::ReactivateMemoryLock => self.on_reactivate_memory_lock_tick(),
            PeerTick::ReportBuckets => self.on_report_region_buckets_tick(),
            PeerTick::CheckLongUncommitted => self.on_check_long_uncommitted_tick(),
            PeerTick::CheckPeersAvailability => self.on_check_peers_availability(),
            PeerTick::RequestSnapshot => self.on_request_snapshot_tick(),
            PeerTick::RequestVoterReplicatedIndex => self.on_request_voter_replicated_index(),
        }
    }

    fn start(&mut self) {
        self.register_raft_base_tick();
        self.register_raft_gc_log_tick();
        self.register_pd_heartbeat_tick();
        self.register_split_region_check_tick();
        self.register_check_peer_stale_state_tick();
        self.on_check_merge();
        if self.fsm.peer.wait_data {
            self.on_request_snapshot_tick();
        }
        // Apply committed entries more quickly.
        // Or if it's a leader. This implicitly means it's a singleton
        // because it becomes leader in `Peer::new` when it's a
        // singleton. It has a no-op entry that need to be persisted,
        // committed, and then it should apply it.
        if self.fsm.peer.raft_group.store().commit_index()
            > self.fsm.peer.raft_group.store().applied_index()
            || self.fsm.peer.is_leader()
        {
            self.fsm.has_ready = true;
        }
        self.fsm.peer.maybe_gen_approximate_buckets(self.ctx);
        if self.fsm.peer.is_witness() {
            self.register_pull_voter_replicated_index_tick();
        }
    }

    fn on_gc_snap(&mut self, snaps: Vec<(SnapKey, bool)>) {
        let schedule_delete_snapshot_files = |key: SnapKey, snap| {
            if let Err(e) = self.ctx.cleanup_scheduler.schedule(CleanupTask::GcSnapshot(
                GcSnapshotTask::DeleteSnapshotFiles {
                    key: key.clone(),
                    snapshot: snap,
                    check_entry: false,
                },
            )) {
                error!(
                    "failed to schedule task to delete compacted snap file";
                    "key" => %key,
                    "err" => %e,
                )
            }
        };

        let is_applying_snap = self.fsm.peer.is_handling_snapshot();
        let s = self.fsm.peer.get_store();
        let compacted_idx = s.truncated_index();
        let compacted_term = s.truncated_term();
        for (key, is_sending) in snaps {
            if is_sending {
                let s = match self.ctx.snap_mgr.get_snapshot_for_gc(&key, is_sending) {
                    Ok(s) => s,
                    Err(e) => {
                        error!(%e;
                            "failed to load snapshot";
                            "region_id" => self.fsm.region_id(),
                            "peer_id" => self.fsm.peer_id(),
                            "snapshot" => ?key,
                        );
                        continue;
                    }
                };
                if key.term < compacted_term || key.idx < compacted_idx {
                    info!(
                        "deleting compacted snap file";
                        "region_id" => self.fsm.region_id(),
                        "peer_id" => self.fsm.peer_id(),
                        "snap_file" => %key,
                    );
                    schedule_delete_snapshot_files(key, s);
                } else if let Ok(meta) = s.meta() {
                    let modified = match meta.modified() {
                        Ok(m) => m,
                        Err(e) => {
                            error!(
                                "failed to load snapshot";
                                "region_id" => self.fsm.region_id(),
                                "peer_id" => self.fsm.peer_id(),
                                "snapshot" => ?key,
                                "err" => %e,
                            );
                            continue;
                        }
                    };
                    if let Ok(elapsed) = modified.elapsed() {
                        if elapsed > self.ctx.cfg.snap_gc_timeout.0 {
                            info!(
                                "deleting expired snap file";
                                "region_id" => self.fsm.region_id(),
                                "peer_id" => self.fsm.peer_id(),
                                "snap_file" => %key,
                            );
                            schedule_delete_snapshot_files(key, s);
                        }
                    }
                }
            } else if key.term <= compacted_term
                && (key.idx < compacted_idx
                    || key.idx == compacted_idx
                        && !is_applying_snap
                        && !self.fsm.peer.pending_remove)
            {
                info!(
                    "deleting applied snap file";
                    "region_id" => self.fsm.region_id(),
                    "peer_id" => self.fsm.peer_id(),
                    "snap_file" => %key,
                );
                let a = match self.ctx.snap_mgr.get_snapshot_for_gc(&key, is_sending) {
                    Ok(a) => a,
                    Err(e) => {
                        error!(%e;
                            "failed to load snapshot";
                            "region_id" => self.fsm.region_id(),
                            "peer_id" => self.fsm.peer_id(),
                            "snap_file" => %key,
                        );
                        continue;
                    }
                };
                schedule_delete_snapshot_files(key, a);
            }
        }
    }

    fn on_clear_region_size(&mut self) {
        self.fsm.peer.approximate_size = None;
        self.fsm.peer.approximate_keys = None;
        self.fsm.peer.may_skip_split_check = false;
        self.register_split_region_check_tick();
    }

    fn on_capture_change(
        &mut self,
        cmd: ChangeObserver,
        region_epoch: RegionEpoch,
        cb: Callback<EK::Snapshot>,
    ) {
        fail_point!("raft_on_capture_change");
        let region_id = self.region_id();
        let mut msg =
            new_read_index_request(region_id, region_epoch.clone(), self.fsm.peer.peer.clone());
        // Allow to capture change even is in flashback state.
        // TODO: add a test case for this kind of situation.
        if self.region().is_in_flashback {
            let mut flags = WriteBatchFlags::from_bits_check(msg.get_header().get_flags());
            flags.insert(WriteBatchFlags::FLASHBACK);
            msg.mut_header().set_flags(flags.bits());
        }
        let apply_router = self.ctx.apply_router.clone();
        self.propose_raft_command_internal(
            msg,
            Callback::read(Box::new(move |resp| {
                // Return the error
                if resp.response.get_header().has_error() {
                    cb.invoke_read(resp);
                    return;
                }
                apply_router.schedule_task(
                    region_id,
                    ApplyTask::Change {
                        cmd,
                        region_epoch,
                        cb,
                    },
                )
            })),
            DiskFullOpt::NotAllowedOnFull,
        );
    }

    fn on_significant_msg(&mut self, msg: SignificantMsg<EK::Snapshot>) {
        match msg {
            SignificantMsg::SnapshotStatus {
                to_peer_id, status, ..
            } => {
                // Report snapshot status to the corresponding peer.
                self.report_snapshot_status(to_peer_id, status);
            }
            SignificantMsg::Unreachable { to_peer_id, .. } => {
                if self.fsm.peer.is_leader() {
                    self.fsm.peer.raft_group.report_unreachable(to_peer_id);
                } else if to_peer_id == self.fsm.peer.leader_id() {
                    self.fsm.reset_hibernate_state(GroupState::Chaos);
                    self.register_raft_base_tick();
                }
            }
            SignificantMsg::StoreUnreachable { store_id } => {
                if let Some(peer_id) = find_peer(self.region(), store_id).map(|p| p.get_id()) {
                    if self.fsm.peer.is_leader() {
                        self.fsm.peer.raft_group.report_unreachable(peer_id);
                    } else if peer_id == self.fsm.peer.leader_id() {
                        self.fsm.reset_hibernate_state(GroupState::Chaos);
                        self.register_raft_base_tick();
                    }
                }
            }
            SignificantMsg::MergeResult {
                target_region_id,
                target,
                result,
            } => {
                self.on_merge_result(target_region_id, target, result);
            }
            SignificantMsg::CatchUpLogs(catch_up_logs) => {
                self.on_catch_up_logs_for_merge(catch_up_logs);
            }
            SignificantMsg::StoreResolved { group_id, store_id } => {
                let state = self.ctx.global_replication_state.lock().unwrap();
                if state.status().get_mode() != ReplicationMode::DrAutoSync {
                    return;
                }
                if state.status().get_dr_auto_sync().get_state() == DrAutoSyncState::Async {
                    return;
                }
                drop(state);
                if let Some(peer_id) = find_peer(self.region(), store_id).map(|p| p.get_id()) {
                    self.fsm
                        .peer
                        .raft_group
                        .raft
                        .assign_commit_groups(&[(peer_id, group_id)]);
                }
            }
            SignificantMsg::CaptureChange {
                cmd,
                region_epoch,
                callback,
            } => self.on_capture_change(cmd, region_epoch, callback),
            SignificantMsg::LeaderCallback(cb) => {
                self.on_leader_callback(cb);
            }
            SignificantMsg::RaftLogGcFlushed => {
                self.on_raft_log_gc_flushed();
            }
            SignificantMsg::RaftlogFetched(fetched_logs) => {
                self.on_raft_log_fetched(fetched_logs.context, fetched_logs.logs);
            }
            SignificantMsg::EnterForceLeaderState {
                syncer,
                failed_stores,
            } => {
                self.on_enter_pre_force_leader(syncer, failed_stores);
            }
            SignificantMsg::ExitForceLeaderState => self.on_exit_force_leader(),
            SignificantMsg::UnsafeRecoveryDemoteFailedVoters {
                syncer,
                failed_voters,
            } => self.on_unsafe_recovery_pre_demote_failed_voters(syncer, failed_voters),
            SignificantMsg::UnsafeRecoveryDestroy(syncer) => {
                self.on_unsafe_recovery_destroy(syncer)
            }
            SignificantMsg::UnsafeRecoveryWaitApply(syncer) => {
                self.on_unsafe_recovery_wait_apply(syncer)
            }
            SignificantMsg::UnsafeRecoveryFillOutReport(syncer) => {
                self.on_unsafe_recovery_fill_out_report(syncer)
            }
            // for snapshot recovery (safe recovery)
            SignificantMsg::SnapshotRecoveryWaitApply(syncer) => {
                self.on_snapshot_recovery_wait_apply(syncer)
            }
            SignificantMsg::CheckPendingAdmin(ch) => self.on_check_pending_admin(ch),
        }
    }

    fn on_enter_pre_force_leader(
        &mut self,
        syncer: UnsafeRecoveryForceLeaderSyncer,
        failed_stores: HashSet<u64>,
    ) {
        match self.fsm.peer.force_leader {
            Some(ForceLeaderState::PreForceLeader { .. }) => {
                self.on_force_leader_fail();
            }
            Some(ForceLeaderState::ForceLeader { .. }) => {
                // already is a force leader, do nothing
                return;
            }
            Some(ForceLeaderState::WaitTicks { .. }) => {
                self.fsm.peer.force_leader = None;
            }
            None => {}
        }

        if !self.fsm.peer.is_initialized() {
            warn!(
                "Unsafe recovery, cannot force leader since this peer is not initialized";
                "region_id" => self.fsm.region_id(),
                "peer_id" => self.fsm.peer_id(),
            );
            return;
        }

        let ticks = if self.fsm.peer.is_leader() {
            if self.fsm.hibernate_state.group_state() == GroupState::Ordered {
                warn!(
                    "Unsafe recovery, reject pre force leader due to already being leader";
                    "region_id" => self.fsm.region_id(),
                    "peer_id" => self.fsm.peer_id(),
                );
                return;
            }
            // wait two rounds of election timeout to trigger check quorum to step down the
            // leader note: check quorum is triggered every `election_timeout` instead of
            // `randomized_election_timeout`
            Some(
                self.fsm.peer.raft_group.raft.election_timeout() * 2
                    - self.fsm.peer.raft_group.raft.election_elapsed,
            )
        // When election timeout is triggered, leader_id is set to INVALID_ID.
        // But learner(not promotable) is a exception here as it wouldn't tick
        // election.
        } else if self.fsm.peer.raft_group.raft.promotable()
            && self.fsm.peer.leader_id() != raft::INVALID_ID
        {
            if self.fsm.hibernate_state.group_state() == GroupState::Ordered
                || self.fsm.hibernate_state.group_state() == GroupState::Chaos
            {
                warn!(
                    "Unsafe recovery, reject pre force leader due to leader lease may not expired";
                    "region_id" => self.fsm.region_id(),
                    "peer_id" => self.fsm.peer_id(),
                );
                return;
            }
            // wait one round of election timeout to make sure leader_id is invalid
            Some(
                self.fsm.peer.raft_group.raft.randomized_election_timeout()
                    - self.fsm.peer.raft_group.raft.election_elapsed,
            )
        } else {
            None
        };

        if let Some(ticks) = ticks {
            info!(
                "Unsafe recovery, enter wait ticks";
                "region_id" => self.fsm.region_id(),
                "peer_id" => self.fsm.peer_id(),
                "ticks" => ticks,
            );
            self.fsm.peer.force_leader = Some(ForceLeaderState::WaitTicks {
                syncer,
                failed_stores,
                ticks,
            });
            self.reset_raft_tick(if self.fsm.peer.is_leader() {
                GroupState::Ordered
            } else {
                GroupState::Chaos
            });
            self.fsm.has_ready = true;
            return;
        }

        let expected_alive_voter = self.get_force_leader_expected_alive_voter(&failed_stores);
        if !expected_alive_voter.is_empty()
            && self
                .fsm
                .peer
                .raft_group
                .raft
                .prs()
                .has_quorum(&expected_alive_voter)
        {
            warn!(
                "Unsafe recovery, reject pre force leader due to has quorum";
                "region_id" => self.fsm.region_id(),
                "peer_id" => self.fsm.peer_id(),
            );
            return;
        }

        info!(
            "Unsafe recovery, enter pre force leader state";
            "region_id" => self.fsm.region_id(),
            "peer_id" => self.fsm.peer_id(),
            "alive_voter" => ?expected_alive_voter,
        );

        // Do not use prevote as prevote won't set `vote` to itself.
        // When PD issues force leader on two different peer, it may cause
        // two force leader in same term.
        self.fsm.peer.raft_group.raft.pre_vote = false;
        // trigger vote request to all voters, will check the vote result in
        // `check_force_leader`
        if let Err(e) = self.fsm.peer.raft_group.campaign() {
            warn!(
                "Unsafe recovery, campaign failed";
                "region_id" => self.fsm.region_id(),
                "peer_id" => self.fsm.peer_id(),
                "err" => ?e,
            );
        }
        assert_eq!(self.fsm.peer.get_role(), StateRole::Candidate);
        if !self
            .fsm
            .peer
            .raft_group
            .raft
            .prs()
            .votes()
            .get(&self.fsm.peer.peer_id())
            .unwrap()
        {
            warn!(
                "Unsafe recovery, pre force leader failed to campaign";
                "region_id" => self.fsm.region_id(),
                "peer_id" => self.fsm.peer_id(),
            );
            self.on_force_leader_fail();
            return;
        }

        self.fsm.peer.force_leader = Some(ForceLeaderState::PreForceLeader {
            syncer,
            failed_stores,
        });
        self.fsm.has_ready = true;
    }

    fn on_force_leader_fail(&mut self) {
        self.fsm.peer.raft_group.raft.pre_vote = true;
        self.fsm.peer.raft_group.raft.set_check_quorum(true);
        self.fsm.peer.force_leader = None;
    }

    fn on_enter_force_leader(&mut self) {
        info!(
            "Unsafe recovery, enter force leader state";
            "region_id" => self.fsm.region_id(),
            "peer_id" => self.fsm.peer_id(),
        );
        assert_eq!(self.fsm.peer.get_role(), StateRole::Candidate);

        let failed_stores = match self.fsm.peer.force_leader.take() {
            Some(ForceLeaderState::PreForceLeader { failed_stores, .. }) => failed_stores,
            _ => unreachable!(),
        };

        let peer_ids: Vec<_> = self.fsm.peer.voters().iter().collect();
        for peer_id in peer_ids {
            let store_id = self
                .region()
                .get_peers()
                .iter()
                .find(|p| p.get_id() == peer_id)
                .unwrap()
                .get_store_id();
            if !failed_stores.contains(&store_id) {
                continue;
            }

            // make fake vote response
            let mut msg = raft::eraftpb::Message::new();
            msg.msg_type = MessageType::MsgRequestVoteResponse;
            msg.reject = false;
            msg.term = self.fsm.peer.term();
            msg.from = peer_id;
            msg.to = self.fsm.peer.peer_id();
            self.fsm.peer.raft_group.step(msg).unwrap();
        }

        // after receiving all votes, should become leader
        assert!(self.fsm.peer.is_leader());
        self.fsm.peer.raft_group.raft.set_check_quorum(false);

        // make sure it's not hibernated
        self.reset_raft_tick(GroupState::Ordered);

        self.fsm.peer.force_leader = Some(ForceLeaderState::ForceLeader {
            time: TiInstant::now_coarse(),
            failed_stores,
        });
        self.fsm.has_ready = true;
    }

    fn on_exit_force_leader(&mut self) {
        if self.fsm.peer.force_leader.is_none() {
            return;
        }

        info!(
            "exit force leader state";
            "region_id" => self.fsm.region_id(),
            "peer_id" => self.fsm.peer_id(),
        );
        self.fsm.peer.force_leader = None;
        // make sure it's not hibernated
        assert_eq!(self.fsm.hibernate_state.group_state(), GroupState::Ordered);
        // leader lease shouldn't be renewed in force leader state.
        assert_eq!(
            self.fsm.peer.leader_lease().inspect(None),
            LeaseState::Expired
        );
        self.fsm
            .peer
            .raft_group
            .raft
            .become_follower(self.fsm.peer.term(), raft::INVALID_ID);

        self.fsm.peer.raft_group.raft.set_check_quorum(true);
        self.fsm.peer.raft_group.raft.pre_vote = true;
        if self.fsm.peer.raft_group.raft.promotable() {
            // Do not campaign directly here, otherwise on_role_changed() won't called for
            // follower state
            let _ = self.ctx.router.send(
                self.region_id(),
                PeerMsg::CasualMessage(CasualMessage::Campaign),
            );
        }
        self.fsm.has_ready = true;
    }

    #[inline]
    fn get_force_leader_expected_alive_voter(&self, failed_stores: &HashSet<u64>) -> HashSet<u64> {
        let region = self.region();
        self.fsm
            .peer
            .voters()
            .iter()
            .filter(|peer_id| {
                let store_id = region
                    .get_peers()
                    .iter()
                    .find(|p| p.get_id() == *peer_id)
                    .unwrap()
                    .get_store_id();
                !failed_stores.contains(&store_id)
            })
            .collect()
    }

    #[inline]
    fn check_force_leader(&mut self) {
        if let Some(ForceLeaderState::WaitTicks {
            syncer,
            failed_stores,
            ticks,
        }) = &mut self.fsm.peer.force_leader
        {
            if *ticks == 0 {
                let syncer_clone = syncer.clone();
                let s = mem::take(failed_stores);
                self.on_enter_pre_force_leader(syncer_clone, s);
            } else {
                *ticks -= 1;
            }
            return;
        };

        let failed_stores = match &self.fsm.peer.force_leader {
            None => return,
            Some(ForceLeaderState::ForceLeader { .. }) => {
                if self.fsm.peer.maybe_force_forward_commit_index() {
                    self.fsm.has_ready = true;
                }
                return;
            }
            Some(ForceLeaderState::PreForceLeader { failed_stores, .. }) => failed_stores,
            Some(ForceLeaderState::WaitTicks { .. }) => unreachable!(),
        };

        if self.fsm.peer.raft_group.raft.election_elapsed + 1
            < self.ctx.cfg.raft_election_timeout_ticks
        {
            // wait as longer as it can to collect responses of request vote
            return;
        }

        let expected_alive_voter: HashSet<_> =
            self.get_force_leader_expected_alive_voter(failed_stores);
        let check = || {
            if self.fsm.peer.raft_group.raft.state != StateRole::Candidate {
                Err(format!(
                    "unexpected role {:?}",
                    self.fsm.peer.raft_group.raft.state
                ))
            } else {
                let mut granted = 0;
                for (id, vote) in self.fsm.peer.raft_group.raft.prs().votes() {
                    if expected_alive_voter.contains(id) {
                        if *vote {
                            granted += 1;
                        } else {
                            return Err(format!("receive reject response from {}", *id));
                        }
                    } else if *id == self.fsm.peer_id() {
                        // self may be a learner
                        continue;
                    } else {
                        return Err(format!(
                            "receive unexpected vote from {} vote {}",
                            *id, *vote
                        ));
                    }
                }
                Ok(granted)
            }
        };

        match check() {
            Err(err) => {
                warn!(
                    "Unsafe recovery, pre force leader check failed";
                    "region_id" => self.fsm.region_id(),
                    "peer_id" => self.fsm.peer_id(),
                    "alive_voter" => ?expected_alive_voter,
                    "reason" => err,
                );
                self.on_force_leader_fail();
            }
            Ok(granted) => {
                info!(
                    "Unsafe recovery, expected live voters:";
                    "voters" => ?expected_alive_voter,
                    "granted" => granted,
                    "region_id" => self.fsm.region_id(),
                    "peer_id" => self.fsm.peer_id(),
                );
                if granted == expected_alive_voter.len() {
                    self.on_enter_force_leader();
                }
            }
        }
    }

    fn on_raft_log_fetched(&mut self, context: GetEntriesContext, res: Box<RaftlogFetchResult>) {
        let low = res.low;
        // If the peer is not the leader anymore and it's not in entry cache warmup
        // state, or it is being destroyed, ignore the result.
        if !self.fsm.peer.is_leader()
            && self
                .fsm
                .peer
                .get_store()
                .entry_cache_warmup_state()
                .is_none()
            || self.fsm.peer.pending_remove
        {
            self.fsm.peer.mut_store().clean_async_fetch_res(low);
            return;
        }

        if self.fsm.peer.term() != res.term {
            // term has changed, the result may be not correct.
            self.fsm.peer.mut_store().clean_async_fetch_res(low);
        } else if self
            .fsm
            .peer
            .get_store()
            .entry_cache_warmup_state()
            .is_some()
        {
            if self.fsm.peer.mut_store().maybe_warm_up_entry_cache(*res) {
                self.fsm.peer.ack_transfer_leader_msg(false);
                self.fsm.has_ready = true;
            }
            self.fsm.peer.mut_store().clean_async_fetch_res(low);
            return;
        } else {
            self.fsm
                .peer
                .mut_store()
                .update_async_fetch_res(low, Some(res));
        }
        self.fsm.peer.raft_group.on_entries_fetched(context);
        // clean the async fetch result immediately if not used to free memory
        self.fsm.peer.mut_store().update_async_fetch_res(low, None);
        self.fsm.has_ready = true;
    }

    fn on_persisted_msg(&mut self, peer_id: u64, ready_number: u64) {
        if peer_id != self.fsm.peer_id() {
            error!(
                "peer id not match";
                "region_id" => self.fsm.region_id(),
                "peer_id" => self.fsm.peer_id(),
                "persisted_peer_id" => peer_id,
                "persisted_number" => ready_number,
            );
            return;
        }
        if let Some(persist_snap_res) = self.fsm.peer.on_persist_ready(self.ctx, ready_number) {
            self.on_ready_persist_snapshot(persist_snap_res);
            if self.fsm.peer.pending_merge_state.is_some() {
                // After applying a snapshot, merge is rollbacked implicitly.
                self.on_ready_rollback_merge(0, None);
            }
            self.register_raft_base_tick();
        }

        self.fsm.has_ready = true;

        if let Some(delay) = self.fsm.delayed_destroy {
            if delay.reason == DelayReason::UnPersistedReady
                && !self.fsm.peer.has_unpersisted_ready()
            {
                self.destroy_peer(delay.merged_by_target);
            }
        }
    }

    pub fn post_raft_ready_append(&mut self) {
        if let Some(persist_snap_res) = self.fsm.peer.handle_raft_ready_advance(self.ctx) {
            self.on_ready_persist_snapshot(persist_snap_res);
            if self.fsm.peer.pending_merge_state.is_some() {
                // After applying a snapshot, merge is rollbacked implicitly.
                self.on_ready_rollback_merge(0, None);
            }
            self.register_raft_base_tick();
        }
    }

    fn report_snapshot_status(&mut self, to_peer_id: u64, status: SnapshotStatus) {
        let to_peer = match self.fsm.peer.get_peer_from_cache(to_peer_id) {
            Some(peer) => peer,
            None => {
                // If to_peer is gone, ignore this snapshot status
                warn!(
                    "peer not found, ignore snapshot status";
                    "region_id" => self.region_id(),
                    "peer_id" => self.fsm.peer_id(),
                    "to_peer_id" => to_peer_id,
                    "status" => ?status,
                );
                return;
            }
        };
        info!(
            "report snapshot status";
            "region_id" => self.fsm.region_id(),
            "peer_id" => self.fsm.peer_id(),
            "to" => ?to_peer,
            "status" => ?status,
        );
        self.fsm.peer.raft_group.report_snapshot(to_peer_id, status)
    }

    fn on_leader_callback(&mut self, cb: Callback<EK::Snapshot>) {
        let msg = new_read_index_request(
            self.region_id(),
            self.region().get_region_epoch().clone(),
            self.fsm.peer.peer.clone(),
        );
        self.propose_raft_command_internal(msg, cb, DiskFullOpt::NotAllowedOnFull);
    }

    fn on_role_changed(&mut self, role: Option<StateRole>) {
        // Update leader lease when the Raft state changes.
        if let Some(r) = role {
            if StateRole::Leader == r {
                self.fsm.missing_ticks = 0;
                self.register_split_region_check_tick();
                self.fsm.peer.heartbeat_pd(self.ctx);
                self.register_pd_heartbeat_tick();
                self.register_raft_gc_log_tick();
                self.register_check_leader_lease_tick();
                self.register_report_region_buckets_tick();
                self.register_check_peers_availability_tick();
                self.register_check_long_uncommitted_tick();
            }

            if self.fsm.peer.is_in_force_leader() && r != StateRole::Leader {
                // for some reason, it's not leader anymore
                info!(
                    "step down in force leader state";
                    "region_id" => self.fsm.region_id(),
                    "peer_id" => self.fsm.peer_id(),
                    "state" => ?r,
                );
                self.on_force_leader_fail();
            }
        }
    }

    /// Collect ready if any.
    ///
    /// Returns false is no readiness is generated.
    pub fn collect_ready(&mut self) -> bool {
        let has_ready = self.fsm.has_ready;
        self.fsm.has_ready = false;
        if !has_ready || self.fsm.stopped {
            return false;
        }
        self.ctx.pending_count += 1;
        self.ctx.has_ready = true;
        let res = self.fsm.peer.handle_raft_ready_append(self.ctx);
        if let Some(r) = res {
            self.on_role_changed(r.state_role);
            if r.has_new_entries {
                self.register_raft_gc_log_tick();
                self.register_entry_cache_evict_tick();
            }
            self.ctx.ready_count += 1;
            self.ctx.raft_metrics.ready.has_ready_region.inc();

            if self.fsm.peer.leader_unreachable {
                self.fsm.reset_hibernate_state(GroupState::Chaos);
                self.register_raft_base_tick();
                self.fsm.peer.leader_unreachable = false;
            }

            return r.has_write_ready;
        }
        false
    }

    #[inline]
    fn region_id(&self) -> u64 {
        self.fsm.peer.region().get_id()
    }

    #[inline]
    fn region(&self) -> &Region {
        self.fsm.peer.region()
    }

    #[inline]
    fn peer(&self) -> &metapb::Peer {
        &self.fsm.peer.peer
    }

    #[inline]
    fn store_id(&self) -> u64 {
        self.fsm.peer.peer.get_store_id()
    }

    #[inline]
    fn schedule_tick(&mut self, tick: PeerTick) {
        let idx = tick as usize;
        if self.fsm.tick_registry[idx] {
            return;
        }
        if is_zero_duration(&self.ctx.tick_batch[idx].wait_duration) {
            return;
        }
        trace!(
            "schedule tick";
            "tick" => ?tick,
            "timeout" => ?self.ctx.tick_batch[idx].wait_duration,
            "region_id" => self.region_id(),
            "peer_id" => self.fsm.peer_id(),
        );
        self.fsm.tick_registry[idx] = true;

        let region_id = self.region_id();
        let mb = match self.ctx.router.mailbox(region_id) {
            Some(mb) => mb,
            None => {
                self.fsm.tick_registry[idx] = false;
                error!(
                    "failed to get mailbox";
                    "region_id" => self.fsm.region_id(),
                    "peer_id" => self.fsm.peer_id(),
                    "tick" => ?tick,
                );
                return;
            }
        };
        let peer_id = self.fsm.peer.peer_id();
        let cb = Box::new(move || {
            // This can happen only when the peer is about to be destroyed
            // or the node is shutting down. So it's OK to not to clean up
            // registry.
            if let Err(e) = mb.force_send(PeerMsg::Tick(tick)) {
                debug!(
                    "failed to schedule peer tick";
                    "region_id" => region_id,
                    "peer_id" => peer_id,
                    "tick" => ?tick,
                    "err" => %e,
                );
            }
        });
        self.ctx.tick_batch[idx].ticks.push(cb);
    }

    fn register_raft_base_tick(&mut self) {
        // If we register raft base tick failed, the whole raft can't run correctly,
        // TODO: shutdown the store?
        self.schedule_tick(PeerTick::Raft)
    }

    fn on_raft_base_tick(&mut self) {
        fail_point!(
            "on_raft_base_tick_idle",
            self.fsm.hibernate_state.group_state() == GroupState::Idle,
            |_| {}
        );

        if self.fsm.peer.pending_remove {
            self.fsm.peer.mut_store().flush_entry_cache_metrics();
            return;
        }
        // When having pending snapshot, if election timeout is met, it can't pass
        // the pending conf change check because first index has been updated to
        // a value that is larger than last index.
        if self.fsm.peer.is_handling_snapshot() || self.fsm.peer.has_pending_snapshot() {
            // need to check if snapshot is applied.
            self.fsm.has_ready = true;
            self.fsm.missing_ticks = 0;
            self.register_raft_base_tick();
            return;
        }

        self.fsm.peer.retry_pending_reads(&self.ctx.cfg);

        self.check_force_leader();

        let mut res = None;
        if self.ctx.cfg.hibernate_regions {
            if self.fsm.hibernate_state.group_state() == GroupState::Idle {
                // missing_ticks should be less than election timeout ticks otherwise
                // follower may tick more than an election timeout in chaos state.
                // Before stopping tick, `missing_tick` should be `raft_election_timeout_ticks`
                // - 2 - `raft_heartbeat_ticks` (default 10 - 2 - 2 = 6) and the follower's
                //   `election_elapsed` in raft-rs is 1.
                // After the group state becomes Chaos, the next tick will call
                // `raft_group.tick` `missing_tick` + 1 times(default 7).
                // Then the follower's `election_elapsed` will be 1 + `missing_tick` + 1
                // (default 1 + 6 + 1 = 8) which is less than the min election timeout.
                // The reason is that we don't want let all followers become (pre)candidate if
                // one follower may receive a request, then becomes (pre)candidate and sends
                // (pre)vote msg to others. As long as the leader can wake up and broadcast
                // heartbeats in one `raft_heartbeat_ticks` time(default 2s), no more followers
                // will wake up and sends vote msg again.
                if self.fsm.missing_ticks + 1 /* for the next tick after the peer isn't Idle */
                    + self.fsm.peer.raft_group.raft.election_elapsed
                    + self.ctx.cfg.raft_heartbeat_ticks
                    < self.ctx.cfg.raft_election_timeout_ticks
                {
                    self.register_raft_base_tick();
                    self.fsm.missing_ticks += 1;
                } else {
                    debug!("follower hibernates";
                        "region_id" => self.region_id(),
                        "peer_id" => self.fsm.peer_id(),
                        "election_elapsed" => self.fsm.peer.raft_group.raft.election_elapsed,
                        "missing_ticks" => self.fsm.missing_ticks);
                }
                return;
            }
            res = Some(self.fsm.peer.check_before_tick(&self.ctx.cfg));
            if self.fsm.missing_ticks > 0 {
                for _ in 0..self.fsm.missing_ticks {
                    if self.fsm.peer.raft_group.tick() {
                        self.fsm.has_ready = true;
                    }
                }
                self.fsm.missing_ticks = 0;
            }
        }

        // Tick the raft peer and update some states which can be changed in `tick`.
        if self.fsm.peer.raft_group.tick() {
            self.fsm.has_ready = true;
        }
        self.fsm.peer.post_raft_group_tick();

        self.fsm.peer.mut_store().flush_entry_cache_metrics();

        // Keep ticking if there are still pending read requests or this node is within
        // hibernate timeout.
        if res.is_none() /* hibernate_region is false */ ||
            !self.fsm.peer.check_after_tick(self.fsm.hibernate_state.group_state(), res.unwrap()) ||
            (self.fsm.peer.is_leader() && !self.all_agree_to_hibernate())
        {
            self.register_raft_base_tick();
            // We need pd heartbeat tick to collect down peers and pending peers.
            self.register_pd_heartbeat_tick();
            return;
        }

        debug!("stop ticking"; "res" => ?res,
            "region_id" => self.region_id(),
            "peer_id" => self.fsm.peer_id(),
            "election_elapsed" => self.fsm.peer.raft_group.raft.election_elapsed);
        self.fsm.reset_hibernate_state(GroupState::Idle);
        // Followers will stop ticking at L789. Keep ticking for followers
        // to allow it to campaign quickly when abnormal situation is detected.
        if !self.fsm.peer.is_leader() {
            self.register_raft_base_tick();
        } else {
            self.register_pd_heartbeat_tick();
        }
    }

    fn check_unsafe_recovery_state(&mut self) {
        match &self.fsm.peer.unsafe_recovery_state {
            Some(UnsafeRecoveryState::WaitApply { .. }) => self
                .fsm
                .peer
                .unsafe_recovery_maybe_finish_wait_apply(/* force= */ false),
            Some(UnsafeRecoveryState::DemoteFailedVoters {
                syncer,
                failed_voters,
                target_index,
                demote_after_exit,
            }) => {
                if self.fsm.peer.raft_group.raft.raft_log.applied >= *target_index {
                    if *demote_after_exit {
                        let syncer_clone = syncer.clone();
                        let failed_voters_clone = failed_voters.clone();
                        self.fsm.peer.unsafe_recovery_state = None;
                        if !self.fsm.peer.is_in_force_leader() {
                            error!(
                                "Unsafe recovery, lost forced leadership after exiting joint state";
                                "region_id" => self.region().get_id(),
                                "peer_id" => self.fsm.peer_id(),
                            );
                            return;
                        }
                        self.unsafe_recovery_demote_failed_voters(
                            syncer_clone,
                            failed_voters_clone,
                        );
                    } else {
                        if self.fsm.peer.in_joint_state() {
                            info!(
                                "Unsafe recovery, exiting joint state";
                                "region_id" => self.region().get_id(),
                                "peer_id" => self.fsm.peer_id(),
                            );
                            if self.fsm.peer.is_in_force_leader() {
                                self.propose_raft_command_internal(
                                    exit_joint_request(self.region(), &self.fsm.peer.peer),
                                    Callback::<EK::Snapshot>::write(Box::new(|resp| {
                                        if resp.response.get_header().has_error() {
                                            error!(
                                                "Unsafe recovery, fail to exit joint state";
                                                "err" => ?resp.response.get_header().get_error(),
                                            );
                                        }
                                    })),
                                    DiskFullOpt::AllowedOnAlmostFull,
                                );
                            } else {
                                error!(
                                    "Unsafe recovery, lost forced leadership while trying to exit joint state";
                                    "region_id" => self.region().get_id(),
                                    "peer_id" => self.fsm.peer_id(),
                                );
                            }
                        }

                        self.fsm.peer.unsafe_recovery_state = None;
                    }
                }
            }
            // Destroy does not need be processed, the state is cleaned up together with peer.
            Some(_) | None => {}
        }
    }

    fn on_apply_res(&mut self, res: ApplyTaskRes<EK::Snapshot>) {
        fail_point!("on_apply_res", |_| {});
        match res {
            ApplyTaskRes::Apply(mut res) => {
                debug!(
                    "async apply finish";
                    "region_id" => self.region_id(),
                    "peer_id" => self.fsm.peer_id(),
                    "res" => ?res,
                );
                if self.fsm.peer.wait_data {
                    return;
                }
                self.on_ready_result(&mut res.exec_res, &res.metrics);
                if self.fsm.stopped {
                    return;
                }
                let applied_index = res.apply_state.applied_index;
                let buckets = self.fsm.peer.region_buckets.as_mut();
                if let (Some(delta), Some(buckets)) = (res.bucket_stat, buckets) {
                    buckets.merge(&delta);
                }
                self.fsm.has_ready |= self.fsm.peer.post_apply(
                    self.ctx,
                    res.apply_state,
                    res.applied_term,
                    &res.metrics,
                );
                // After applying, several metrics are updated, report it to pd to
                // get fair schedule.
                if self.fsm.peer.is_leader() {
                    self.register_pd_heartbeat_tick();
                    self.register_split_region_check_tick();
                    self.retry_pending_prepare_merge(applied_index);
                }
            }
            ApplyTaskRes::Destroy {
                region_id,
                peer_id,
                merge_from_snapshot,
            } => {
                assert_eq!(peer_id, self.fsm.peer.peer_id());
                if !merge_from_snapshot {
                    self.destroy_peer(false);
                } else {
                    // Wait for its target peer to apply snapshot and then send `MergeResult` back
                    // to destroy itself
                    let mut meta = self.ctx.store_meta.lock().unwrap();
                    // The `need_atomic` flag must be true
                    assert!(*meta.destroyed_region_for_snap.get(&region_id).unwrap());

                    let target_region_id = *meta.targets_map.get(&region_id).unwrap();
                    let is_ready = meta
                        .atomic_snap_regions
                        .get_mut(&target_region_id)
                        .unwrap()
                        .get_mut(&region_id)
                        .unwrap();
                    *is_ready = true;
                }
            }
        }
        if self.fsm.peer.unsafe_recovery_state.is_some() {
            self.check_unsafe_recovery_state();
        }

        if self.fsm.peer.snapshot_recovery_state.is_some() {
            self.fsm
                .peer
                .snapshot_recovery_maybe_finish_wait_apply(false);
        }
    }

    fn retry_pending_prepare_merge(&mut self, applied_index: u64) {
        if self.fsm.peer.prepare_merge_fence > 0
            && applied_index >= self.fsm.peer.prepare_merge_fence
        {
            if let Some(pending_prepare_merge) = self.fsm.peer.pending_prepare_merge.take() {
                self.propose_raft_command_internal(
                    pending_prepare_merge,
                    Callback::None,
                    DiskFullOpt::AllowedOnAlmostFull,
                );
            }
            // When applied index reaches prepare_merge_fence, always clear the fence.
            // So, even if the PrepareMerge fails to propose, we can ensure the region
            // will be able to serve again.
            self.fsm.peer.prepare_merge_fence = 0;
            assert!(self.fsm.peer.pending_prepare_merge.is_none());
        }
    }

    // If lease expired, we will send a noop read index to renew lease.
    fn try_renew_leader_lease(&mut self, reason: &str) {
        debug!(
            "renew lease";
            "region_id" => self.region_id(),
            "peer_id" => self.fsm.peer_id(),
            "reason" => reason,
        );
        if !self.fsm.peer.is_leader() {
            return;
        }
        if let Err(e) = self.fsm.peer.pre_read_index() {
            debug!(
                "prevent unsafe read index to renew leader lease";
                "region_id" => self.region_id(),
                "peer_id" => self.fsm.peer_id(),
                "err" => ?e,
            );
            self.ctx.raft_metrics.propose.unsafe_read_index.inc();
            return;
        }

        let current_time = *self.ctx.current_time.get_or_insert_with(monotonic_raw_now);
        if self.fsm.peer.need_renew_lease_at(self.ctx, current_time) {
            let mut cmd = new_read_index_request(
                self.region_id(),
                self.region().get_region_epoch().clone(),
                self.fsm.peer.peer.clone(),
            );
            cmd.mut_header().set_read_quorum(true);
            self.propose_raft_command_internal(
                cmd,
                Callback::read(Box::new(|_| ())),
                DiskFullOpt::AllowedOnAlmostFull,
            );
        }
    }

    fn handle_reported_disk_usage(&mut self, msg: &RaftMessage) {
        let store_id = msg.get_from_peer().get_store_id();
        let peer_id = msg.get_from_peer().get_id();
        let refill_disk_usages = if matches!(msg.disk_usage, DiskUsage::Normal) {
            self.ctx.store_disk_usages.remove(&store_id);
            if !self.fsm.peer.is_leader() {
                return;
            }
            self.fsm.peer.disk_full_peers.has(peer_id)
        } else {
            self.ctx.store_disk_usages.insert(store_id, msg.disk_usage);
            if !self.fsm.peer.is_leader() {
                return;
            }
            let disk_full_peers = &self.fsm.peer.disk_full_peers;

            disk_full_peers.is_empty()
                || disk_full_peers
                    .get(peer_id)
                    .map_or(true, |x| x != msg.disk_usage)
        };
        if refill_disk_usages || self.fsm.peer.has_region_merge_proposal {
            let prev = self.fsm.peer.disk_full_peers.get(peer_id);
            if Some(msg.disk_usage) != prev {
                info!(
                    "reported disk usage changes {:?} -> {:?}", prev, msg.disk_usage;
                    "region_id" => self.fsm.region_id(),
                    "peer_id" => peer_id,
                );
            }
            self.fsm.peer.refill_disk_full_peers(self.ctx);
            debug!(
                "raft message refills disk full peers to {:?}",
                self.fsm.peer.disk_full_peers;
                "region_id" => self.fsm.region_id(),
            );
        }
    }

    fn on_raft_message(&mut self, msg: InspectedRaftMessage) -> Result<()> {
        let InspectedRaftMessage { heap_size, mut msg } = msg;
        let peer_disk_usage = msg.disk_usage;
        let stepped = Cell::new(false);
        let memtrace_raft_entries = &mut self.fsm.peer.memtrace_raft_entries as *mut usize;
        defer!({
            fail_point!(
                "memtrace_raft_messages_overflow_check_peer_recv",
                MEMTRACE_RAFT_MESSAGES.sum() < heap_size,
                |_| {}
            );
            MEMTRACE_RAFT_MESSAGES.trace(TraceEvent::Sub(heap_size));
            if stepped.get() {
                unsafe {
                    // It could be less than exact for entry overwritting.
                    *memtrace_raft_entries += heap_size;
                    MEMTRACE_RAFT_ENTRIES.trace(TraceEvent::Add(heap_size));
                }
            }
        });

        debug!(
            "handle raft message";
            "region_id" => self.region_id(),
            "peer_id" => self.fsm.peer_id(),
            "message_type" => %util::MsgType(&msg),
            "from_peer_id" => msg.get_from_peer().get_id(),
            "to_peer_id" => msg.get_to_peer().get_id(),
        );

        if self.fsm.peer.pending_remove || self.fsm.stopped {
            return Ok(());
        }

        self.handle_reported_disk_usage(&msg);

        let msg_type = msg.get_message().get_msg_type();
        if matches!(self.ctx.self_disk_usage, DiskUsage::AlreadyFull)
            && MessageType::MsgTimeoutNow == msg_type
        {
            debug!(
                "skip {:?} because of disk full", msg_type;
                "region_id" => self.region_id(), "peer_id" => self.fsm.peer_id()
            );
            self.ctx.raft_metrics.message_dropped.disk_full.inc();
            return Ok(());
        }

        if MessageType::MsgAppend == msg_type
            && self.fsm.peer.wait_data
            && self.fsm.peer.should_reject_msgappend
        {
            debug!("skip {:?} because of non-witness waiting data", msg_type;
                   "region_id" => self.region_id(), "peer_id" => self.fsm.peer_id()
            );
            self.ctx.raft_metrics.message_dropped.non_witness.inc();
            return Ok(());
        }

        if !self.validate_raft_msg(&msg) {
            return Ok(());
        }

        if msg.get_is_tombstone() {
            // we receive a message tells us to remove ourself.
            self.handle_gc_peer_msg(&msg);
            return Ok(());
        }

        if msg.has_merge_target() {
            fail_point!("on_has_merge_target", |_| Ok(()));
            if self.need_gc_merge(&msg)? {
                self.on_stale_merge(msg.get_merge_target().get_id());
            }
            return Ok(());
        }

        if self.check_msg(&msg) {
            return Ok(());
        }

        if msg.has_extra_msg() {
            self.on_extra_message(msg);
            return Ok(());
        }

        let is_snapshot = msg.get_message().has_snapshot();

        // TODO: spin off the I/O code (delete_snapshot)
        let regions_to_destroy = match self.check_snapshot(&msg)? {
            Either::Left(key) => {
                if let Some(key) = key {
                    // If the snapshot file is not used again, then it's OK to
                    // delete them here. If the snapshot file will be reused when
                    // receiving, then it will fail to pass the check again, so
                    // missing snapshot files should not be noticed.
                    let s = self.ctx.snap_mgr.get_snapshot_for_applying(&key)?;
                    self.ctx.snap_mgr.delete_snapshot(&key, s.as_ref(), false);
                }
                return Ok(());
            }
            Either::Right(v) => v,
        };

        if util::is_vote_msg(msg.get_message()) || msg_type == MessageType::MsgTimeoutNow {
            if self.fsm.hibernate_state.group_state() != GroupState::Chaos {
                self.fsm.reset_hibernate_state(GroupState::Chaos);
                self.register_raft_base_tick();
            }
        } else if msg.get_from_peer().get_id() == self.fsm.peer.leader_id() {
            self.reset_raft_tick(GroupState::Ordered);
        }

        let from_peer_id = msg.get_from_peer().get_id();
        self.fsm.peer.insert_peer_cache(msg.take_from_peer());

        let result = if msg_type == MessageType::MsgTransferLeader {
            self.on_transfer_leader_msg(msg.get_message(), peer_disk_usage);
            Ok(())
        } else {
            // This can be a message that sent when it's still a follower. Nevertheleast,
            // it's meaningless to continue to handle the request as callbacks are cleared.
            if msg.get_message().get_msg_type() == MessageType::MsgReadIndex
                && self.fsm.peer.is_leader()
                && (msg.get_message().get_from() == raft::INVALID_ID
                    || msg.get_message().get_from() == self.fsm.peer_id())
            {
                self.ctx.raft_metrics.message_dropped.stale_msg.inc();
                return Ok(());
            }
            self.fsm.peer.step(self.ctx, msg.take_message())
        };

        stepped.set(result.is_ok());

        if is_snapshot {
            if !self.fsm.peer.has_pending_snapshot() {
                // This snapshot is rejected by raft-rs.
                let mut meta = self.ctx.store_meta.lock().unwrap();
                meta.pending_snapshot_regions
                    .retain(|r| self.fsm.region_id() != r.get_id());
            } else {
                // This snapshot may be accepted by raft-rs.
                // If it's rejected by raft-rs, the snapshot region in
                // `pending_snapshot_regions` will be removed together with the latest snapshot
                // region after applying that snapshot.
                // But if `regions_to_destroy` is not empty, the pending snapshot must be this
                // msg's snapshot because this kind of snapshot is exclusive.
                self.destroy_regions_for_snapshot(regions_to_destroy);
            }
        }

        result?;

        if self.fsm.peer.any_new_peer_catch_up(from_peer_id) {
            self.fsm.peer.heartbeat_pd(self.ctx);
            self.fsm.peer.should_wake_up = true;
        }

        if self.fsm.peer.should_wake_up {
            self.reset_raft_tick(GroupState::Ordered);
        }

        self.fsm.has_ready = true;
        Ok(())
    }

    fn all_agree_to_hibernate(&mut self) -> bool {
        if self.fsm.maybe_hibernate() {
            return true;
        }
        if !self
            .fsm
            .hibernate_state
            .should_bcast(&self.ctx.feature_gate)
        {
            return false;
        }
        for peer in self.fsm.peer.region().get_peers() {
            if peer.get_id() == self.fsm.peer.peer_id() {
                continue;
            }

            let mut extra = ExtraMessage::default();
            extra.set_type(ExtraMessageType::MsgHibernateRequest);
            self.fsm
                .peer
                .send_extra_message(extra, &mut self.ctx.trans, peer);
        }
        false
    }

    fn on_hibernate_request(&mut self, from: &metapb::Peer) {
        if !self.ctx.cfg.hibernate_regions
            || self.fsm.peer.has_uncommitted_log()
            || self.fsm.peer.wait_data
            || from.get_id() != self.fsm.peer.leader_id()
        {
            // Ignore the message means rejecting implicitly.
            return;
        }
        let mut extra = ExtraMessage::default();
        extra.set_type(ExtraMessageType::MsgHibernateResponse);
        self.fsm
            .peer
            .send_extra_message(extra, &mut self.ctx.trans, from);
    }

    fn on_hibernate_response(&mut self, from: &metapb::Peer) {
        if !self.fsm.peer.is_leader() {
            return;
        }
        if self
            .fsm
            .peer
            .region()
            .get_peers()
            .iter()
            .all(|p| p.get_id() != from.get_id())
        {
            return;
        }
        self.fsm.hibernate_state.count_vote(from.get_id());
    }

    fn on_availability_response(&mut self, from: &metapb::Peer, msg: &ExtraMessage) {
        if !self.fsm.peer.is_leader() {
            return;
        }
        if !msg.wait_data {
            let original_remains_nr = self.fsm.peer.wait_data_peers.len();
            self.fsm
                .peer
                .wait_data_peers
                .retain(|id| *id != from.get_id());
            debug!(
                "receive peer ready info";
                "peer_id" => self.fsm.peer.peer.get_id(),
            );
            if original_remains_nr != self.fsm.peer.wait_data_peers.len() {
                info!(
                   "notify pd with change peer region";
                   "region_id" => self.fsm.region_id(),
                   "peer_id" => from.get_id(),
                   "region" => ?self.fsm.peer.region(),
                );
                self.fsm.peer.heartbeat_pd(self.ctx);
            }
            return;
        }
        self.register_check_peers_availability_tick();
    }

    fn on_availability_request(&mut self, from: &metapb::Peer) {
        if self.fsm.peer.is_leader() {
            return;
        }
        let mut resp = ExtraMessage::default();
        resp.set_type(ExtraMessageType::MsgAvailabilityResponse);
        resp.wait_data = self.fsm.peer.wait_data;
        let report = resp.mut_availability_context();
        report.set_from_region_id(self.region_id());
        report.set_from_region_epoch(self.region().get_region_epoch().clone());
        report.set_trimmed(true);
        self.fsm
            .peer
            .send_extra_message(resp, &mut self.ctx.trans, from);
        debug!(
            "peer responses availability info to leader";
            "region_id" => self.region().get_id(),
            "peer_id" => self.fsm.peer.peer.get_id(),
            "leader_id" => from.id,
        );
    }

    fn on_voter_replicated_index_request(&mut self, from: &metapb::Peer) {
        if !self.fsm.peer.is_leader() {
            return;
        }
        let mut voter_replicated_idx = self.fsm.peer.get_store().last_index();
        for (peer_id, p) in self.fsm.peer.raft_group.raft.prs().iter() {
            let peer = find_peer_by_id(self.region(), *peer_id).unwrap();
            if voter_replicated_idx > p.matched && !is_learner(peer) {
                voter_replicated_idx = p.matched;
            }
        }
        let first_index = self.fsm.peer.get_store().first_index();
        if voter_replicated_idx > first_index {
            voter_replicated_idx = first_index;
        }
        let mut resp = ExtraMessage::default();
        resp.set_type(ExtraMessageType::MsgVoterReplicatedIndexResponse);
        resp.index = voter_replicated_idx;
        self.fsm
            .peer
            .send_extra_message(resp, &mut self.ctx.trans, from);
        debug!(
            "leader responses voter_replicated_index to witness";
            "region_id" => self.region().get_id(),
            "witness_id" => from.id,
            "leader_id" => self.fsm.peer.peer.get_id(),
            "voter_replicated_index" => voter_replicated_idx,
        );
    }

    fn on_voter_replicated_index_response(&mut self, msg: &ExtraMessage) {
        if self.fsm.peer.is_leader() || !self.fsm.peer.is_witness() {
            return;
        }
        let voter_replicated_index = msg.index;
        if let Ok(voter_replicated_term) = self.fsm.peer.get_store().term(voter_replicated_index) {
            self.ctx.apply_router.schedule_task(
                self.region_id(),
                ApplyTask::CheckCompact {
                    region_id: self.region_id(),
                    voter_replicated_index,
                    voter_replicated_term,
                },
            )
        }
    }

    // In v1, gc_peer_request is handled to be compatible with v2.
    // Note: it needs to be consistent with Peer::on_gc_peer_request in v2.
    fn on_gc_peer_request(&mut self, msg: RaftMessage) {
        let extra_msg = msg.get_extra_msg();

        if !extra_msg.has_check_gc_peer() || extra_msg.get_index() == 0 {
            // Corrupted message.
            return;
        }
        if self.fsm.peer.get_store().applied_index() < extra_msg.get_index() {
            // Merge not finish.
            return;
        }

        forward_destroy_to_source_peer(&msg, |m| {
            let _ = self.ctx.router.send_raft_message(m);
        });
    }

    fn on_extra_message(&mut self, mut msg: RaftMessage) {
        match msg.get_extra_msg().get_type() {
            ExtraMessageType::MsgRegionWakeUp | ExtraMessageType::MsgCheckStalePeer => {
                if self.fsm.hibernate_state.group_state() == GroupState::Idle {
                    if msg.get_extra_msg().forcely_awaken {
                        // Forcely awaken this region by manually setting this GroupState
                        // into Chaos to trigger a new voting in this RaftGroup.
                        self.reset_raft_tick(if !self.fsm.peer.is_leader() {
                            GroupState::Chaos
                        } else {
                            GroupState::Ordered
                        });
                    } else {
                        self.reset_raft_tick(GroupState::Ordered);
                    }
                }
                if msg.get_extra_msg().get_type() == ExtraMessageType::MsgRegionWakeUp
                    && self.fsm.peer.is_leader()
                {
                    self.fsm.peer.raft_group.raft.ping();
                }
            }
            ExtraMessageType::MsgWantRollbackMerge => {
                self.fsm.peer.maybe_add_want_rollback_merge_peer(
                    msg.get_from_peer().get_id(),
                    msg.get_extra_msg(),
                );
            }
            ExtraMessageType::MsgCheckStalePeerResponse => {
                self.fsm.peer.on_check_stale_peer_response(
                    msg.get_region_epoch().get_conf_ver(),
                    msg.mut_extra_msg().take_check_peers().into(),
                );
            }
            ExtraMessageType::MsgHibernateRequest => {
                self.on_hibernate_request(msg.get_from_peer());
            }
            ExtraMessageType::MsgHibernateResponse => {
                self.on_hibernate_response(msg.get_from_peer());
            }
            ExtraMessageType::MsgRejectRaftLogCausedByMemoryUsage => {
                unimplemented!()
            }
            ExtraMessageType::MsgAvailabilityRequest => {
                self.on_availability_request(msg.get_from_peer());
            }
            ExtraMessageType::MsgAvailabilityResponse => {
                self.on_availability_response(msg.get_from_peer(), msg.get_extra_msg());
            }
            ExtraMessageType::MsgVoterReplicatedIndexRequest => {
                self.on_voter_replicated_index_request(msg.get_from_peer());
            }
            ExtraMessageType::MsgVoterReplicatedIndexResponse => {
                self.on_voter_replicated_index_response(msg.get_extra_msg());
            }
            ExtraMessageType::MsgGcPeerRequest => {
                // To make learner (e.g. tiflash engine) compatiable with raftstore v2,
                // it needs to response GcPeerResponse.
                if self.ctx.cfg.enable_v2_compatible_learner {
                    self.on_gc_peer_request(msg);
                }
            }
            // It's v2 only message and ignore does no harm.
            ExtraMessageType::MsgGcPeerResponse | ExtraMessageType::MsgFlushMemtable => (),
            ExtraMessageType::MsgRefreshBuckets => self.on_msg_refresh_buckets(msg),
        }
    }

    fn reset_raft_tick(&mut self, state: GroupState) {
        self.fsm.reset_hibernate_state(state);
        self.fsm.missing_ticks = 0;
        self.fsm.peer.should_wake_up = false;
        self.register_raft_base_tick();
        if self.fsm.peer.is_leader() {
            self.register_check_leader_lease_tick();
            self.register_report_region_buckets_tick();
            self.register_check_long_uncommitted_tick();
        }
    }

    // return false means the message is invalid, and can be ignored.
    fn validate_raft_msg(&mut self, msg: &RaftMessage) -> bool {
        let region_id = msg.get_region_id();
        let to = msg.get_to_peer();

        if to.get_store_id() != self.store_id() {
            warn!(
                "store not match, ignore it";
                "region_id" => region_id,
                "to_store_id" => to.get_store_id(),
                "my_store_id" => self.store_id(),
            );
            self.ctx
                .raft_metrics
                .message_dropped
                .mismatch_store_id
                .inc();
            return false;
        }

        if !msg.has_region_epoch() {
            error!(
                "missing epoch in raft message, ignore it";
                "region_id" => region_id,
            );
            self.ctx
                .raft_metrics
                .message_dropped
                .mismatch_region_epoch
                .inc();
            return false;
        }

        true
    }

    /// Checks if the message is sent to the correct peer.
    ///
    /// Returns true means that the message can be dropped silently.
    fn check_msg(&mut self, msg: &RaftMessage) -> bool {
        let from_epoch = msg.get_region_epoch();
        let from_store_id = msg.get_from_peer().get_store_id();

        // Let's consider following cases with three nodes [1, 2, 3] and 1 is leader:
        // - 1 removes 2, 2 may still send MsgAppendResponse to 1.
        //  We should ignore this stale message and let 2 remove itself after
        //  applying the ConfChange log.
        // - 2 is isolated, 1 removes 2. When 2 rejoins the cluster, 2 will
        //  send stale MsgRequestVote to 1 and 3, at this time, we should tell 2 to gc
        // itself.
        // - 2 is isolated but can communicate with 3. 1 removes 3.
        //  2 will send stale MsgRequestVote to 3, 3 should ignore this message.
        // - 2 is isolated but can communicate with 3. 1 removes 2, then adds 4, remove
        //   3.
        //  2 will send stale MsgRequestVote to 3, 3 should tell 2 to gc itself.
        // - 2 is isolated. 1 adds 4, 5, 6, removes 3, 1. Now assume 4 is leader.
        //  After 2 rejoins the cluster, 2 may send stale MsgRequestVote to 1 and 3,
        //  1 and 3 will ignore this message. Later 4 will send messages to 2 and 2 will
        //  rejoin the raft group again.
        // - 2 is isolated. 1 adds 4, 5, 6, removes 3, 1. Now assume 4 is leader, and 4
        //   removes 2.
        //  unlike case e, 2 will be stale forever.
        // TODO: for case f, if 2 is stale for a long time, 2 will communicate with pd
        // and pd will tell 2 is stale, so 2 can remove itself.
        let self_epoch = self.fsm.peer.region().get_region_epoch();
        if util::is_epoch_stale(from_epoch, self_epoch)
            && find_peer(self.fsm.peer.region(), from_store_id).is_none()
        {
            self.ctx.handle_stale_msg(msg, self_epoch.clone(), None);
            return true;
        }

        let target = msg.get_to_peer();
        match target.get_id().cmp(&self.fsm.peer.peer_id()) {
            cmp::Ordering::Less => {
                info!(
                    "target peer id is smaller, msg maybe stale";
                    "region_id" => self.fsm.region_id(),
                    "peer_id" => self.fsm.peer_id(),
                    "target_peer" => ?target,
                );
                self.ctx.raft_metrics.message_dropped.stale_msg.inc();
                true
            }
            cmp::Ordering::Greater => {
                match self.fsm.peer.maybe_destroy(self.ctx) {
                    Some(job) => {
                        info!(
                            "target peer id is larger, destroying self";
                            "region_id" => self.fsm.region_id(),
                            "peer_id" => self.fsm.peer_id(),
                            "target_peer" => ?target,
                        );
                        if self.handle_destroy_peer(job) {
                            // It's not frequent, so use 0 as `heap_size` is ok.
                            let store_msg = StoreMsg::RaftMessage(InspectedRaftMessage {
                                heap_size: 0,
                                msg: msg.clone(),
                            });
                            if let Err(e) = self.ctx.router.send_control(store_msg) {
                                info!(
                                    "failed to send back store message, are we shutting down?";
                                    "region_id" => self.fsm.region_id(),
                                    "peer_id" => self.fsm.peer_id(),
                                    "err" => %e,
                                );
                            }
                        }
                    }
                    None => self.ctx.raft_metrics.message_dropped.applying_snap.inc(),
                }
                true
            }
            cmp::Ordering::Equal => false,
        }
    }

    /// Check if it's necessary to gc the source merge peer.
    ///
    /// If the target merge peer won't be created on this store,
    /// then it's appropriate to destroy it immediately.
    fn need_gc_merge(&mut self, msg: &RaftMessage) -> Result<bool> {
        let merge_target = msg.get_merge_target();
        let target_region_id = merge_target.get_id();
        debug!(
            "receive merge target";
            "region_id" => self.fsm.region_id(),
            "peer_id" => self.fsm.peer_id(),
            "merge_target" => ?merge_target,
        );

        // When receiving message that has a merge target, it indicates that the source
        // peer on this store is stale, the peers on other stores are already merged.
        // The epoch in merge target is the state of target peer at the time when source
        // peer is merged. So here we record the merge target epoch version to let the
        // target peer on this store to decide whether to destroy the source peer.
        let mut meta = self.ctx.store_meta.lock().unwrap();
        meta.targets_map.insert(self.region_id(), target_region_id);
        let v = meta
            .pending_merge_targets
            .entry(target_region_id)
            .or_default();
        let mut no_range_merge_target = merge_target.clone();
        no_range_merge_target.clear_start_key();
        no_range_merge_target.clear_end_key();
        if let Some(pre_merge_target) = v.insert(self.region_id(), no_range_merge_target) {
            // Merge target epoch records the version of target region when source region is
            // merged. So it must be same no matter when receiving merge target.
            if pre_merge_target.get_region_epoch().get_version()
                != merge_target.get_region_epoch().get_version()
            {
                panic!(
                    "conflict merge target epoch version {:?} {:?}",
                    pre_merge_target.get_region_epoch().get_version(),
                    merge_target.get_region_epoch()
                );
            }
        }

        if let Some(r) = meta.regions.get(&target_region_id) {
            // In the case that the source peer's range isn't overlapped with target's
            // anymore:
            //     | region 2 | region 3 | region 1 |
            //                   || merge 3 into 2
            //                   \/
            //     |       region 2      | region 1 |
            //                   || merge 1 into 2
            //                   \/
            //     |            region 2            |
            //                   || split 2 into 4
            //                   \/
            //     |        region 4       |region 2|
            // so the new target peer can't find the source peer.
            // e.g. new region 2 is overlapped with region 1
            //
            // If that, source peer still need to decide whether to destroy itself. When the
            // target peer has already moved on, source peer can destroy itself.
            if util::is_epoch_stale(merge_target.get_region_epoch(), r.get_region_epoch()) {
                return Ok(true);
            }
            return Ok(false);
        }
        drop(meta);

        // All of the target peers must exist before merging which is guaranteed by PD.
        // Now the target peer is not in region map, so if everything is ok, the merge
        // target region should be staler than the local target region
        if self.is_merge_target_region_stale(merge_target)? {
            Ok(true)
        } else {
            if self.ctx.cfg.dev_assert {
                panic!(
                    "something is wrong, maybe PD do not ensure all target peers exist before merging"
                );
            }
            error!(
                "something is wrong, maybe PD do not ensure all target peers exist before merging"
            );
            Ok(false)
        }
    }

    fn handle_gc_peer_msg(&mut self, msg: &RaftMessage) {
        let from_epoch = msg.get_region_epoch();
        if !util::is_epoch_stale(self.fsm.peer.region().get_region_epoch(), from_epoch) {
            return;
        }

        if self.fsm.peer.peer != *msg.get_to_peer() {
            info!(
                "receive stale gc message, ignore.";
                "region_id" => self.fsm.region_id(),
                "peer_id" => self.fsm.peer_id(),
            );
            self.ctx.raft_metrics.message_dropped.stale_msg.inc();
            return;
        }
        // TODO: ask pd to guarantee we are stale now.
        info!(
            "receives gc message, trying to remove";
            "region_id" => self.fsm.region_id(),
            "peer_id" => self.fsm.peer_id(),
            "to_peer" => ?msg.get_to_peer(),
        );

        // Destroy peer in next round in order to apply more committed entries if any.
        // It depends on the implementation that msgs which are handled in this round
        // have already fetched.
        let _ = self
            .ctx
            .router
            .force_send(self.fsm.region_id(), PeerMsg::Destroy(self.fsm.peer_id()));
    }

    // Returns `Vec<(u64, bool)>` indicated (source_region_id, merge_to_this_peer)
    // if the `msg` doesn't contain a snapshot or this snapshot doesn't conflict
    // with any other snapshots or regions. Otherwise a `SnapKey` is returned.
    fn check_snapshot(
        &mut self,
        msg: &RaftMessage,
    ) -> Result<Either<Option<SnapKey>, Vec<(u64, bool)>>> {
        if !msg.get_message().has_snapshot() {
            return Ok(Either::Right(vec![]));
        }

        let region_id = msg.get_region_id();
        let snap = msg.get_message().get_snapshot();
        let mut snap_data = RaftSnapshotData::default();
        snap_data.merge_from_bytes(snap.get_data())?;

        let key = if !snap_data.get_meta().get_for_witness() {
            // Check if snapshot file exists.
            // No need to get snapshot for witness, as witness's empty snapshot bypass
            // snapshot manager.
            let key = SnapKey::from_region_snap(region_id, snap);
            self.ctx.snap_mgr.get_snapshot_for_applying(&key)?;
            Some(key)
        } else {
            None
        };

        // If the index of snapshot is not newer than peer's apply index, it
        // is possibly because there is witness -> non-witness switch, and the peer
        // requests snapshot from leader but leader doesn't applies the switch yet.
        // In that case, the snapshot is a witness snapshot whereas non-witness snapshot
        // is expected.
        if snap.get_metadata().get_index() < self.fsm.peer.get_store().applied_index()
            && snap_data.get_meta().get_for_witness() != self.fsm.peer.is_witness()
        {
            error!(
                "mismatch witness snapshot";
                "region_id" => region_id,
                "peer_id" => self.fsm.peer_id(),
                "for_witness" => snap_data.get_meta().get_for_witness(),
                "is_witness" => self.fsm.peer.is_witness(),
                "index" => snap.get_metadata().get_index(),
                "applied_index" => self.fsm.peer.get_store().applied_index(),
            );
            self.ctx
                .raft_metrics
                .message_dropped
                .mismatch_witness_snapshot
                .inc();
            return Ok(Either::Left(key));
        }

        let snap_region = snap_data.take_region();
        let peer_id = msg.get_to_peer().get_id();
        let snap_enc_start_key = enc_start_key(&snap_region);
        let snap_enc_end_key = enc_end_key(&snap_region);

        let before_check_snapshot_1_2_fp = || -> bool {
            fail_point!(
                "before_check_snapshot_1_2",
                self.fsm.region_id() == 1 && self.store_id() == 2,
                |_| true
            );
            false
        };
        let before_check_snapshot_1000_2_fp = || -> bool {
            fail_point!(
                "before_check_snapshot_1000_2",
                self.fsm.region_id() == 1000 && self.store_id() == 2,
                |_| true
            );
            false
        };
        if before_check_snapshot_1_2_fp() || before_check_snapshot_1000_2_fp() {
            return Ok(Either::Left(key));
        }

        if snap_region
            .get_peers()
            .iter()
            .all(|p| p.get_id() != peer_id)
        {
            info!(
                "snapshot doesn't contain to peer, skip";
                "region_id" => self.fsm.region_id(),
                "peer_id" => self.fsm.peer_id(),
                "snap" => ?snap_region,
                "to_peer" => ?msg.get_to_peer(),
            );
            self.ctx.raft_metrics.message_dropped.region_no_peer.inc();
            return Ok(Either::Left(key));
        }

        let mut meta = self.ctx.store_meta.lock().unwrap();
        if meta.regions[&self.region_id()] != *self.region() {
            if !self.fsm.peer.is_initialized() {
                info!(
                    "stale delegate detected, skip";
                    "region_id" => self.fsm.region_id(),
                    "peer_id" => self.fsm.peer_id(),
                );
                self.ctx.raft_metrics.message_dropped.stale_msg.inc();
                return Ok(Either::Left(key));
            } else {
                panic!(
                    "{} meta corrupted: {:?} != {:?}",
                    self.fsm.peer.tag,
                    meta.regions[&self.region_id()],
                    self.region()
                );
            }
        }

        if meta.atomic_snap_regions.contains_key(&region_id) {
            info!(
                "atomic snapshot is applying, skip";
                "region_id" => self.fsm.region_id(),
                "peer_id" => self.fsm.peer_id(),
            );
            return Ok(Either::Left(key));
        }

        for region in &meta.pending_snapshot_regions {
            if enc_start_key(region) < snap_enc_end_key &&
               enc_end_key(region) > snap_enc_start_key &&
               // Same region can overlap, we will apply the latest version of snapshot.
               region.get_id() != snap_region.get_id()
            {
                info!(
                    "pending region overlapped";
                    "region_id" => self.fsm.region_id(),
                    "peer_id" => self.fsm.peer_id(),
                    "region" => ?region,
                    "snap" => ?snap_region,
                );
                self.ctx.raft_metrics.message_dropped.region_overlap.inc();
                return Ok(Either::Left(key));
            }
        }

        let mut is_overlapped = false;
        let mut regions_to_destroy = vec![];
        // In some extreme cases, it may cause source peer destroyed improperly so that
        // a later CommitMerge may panic because source is already destroyed, so just
        // drop the message:
        // - A new snapshot is received whereas a snapshot is still in applying, and the
        //   snapshot under applying is generated before merge and the new snapshot is
        //   generated after merge. After the applying snapshot is finished, the log may
        //   able to catch up and so a CommitMerge will be applied.
        // - There is a CommitMerge pending in apply thread.
        let ready = !self.fsm.peer.is_handling_snapshot()
            && !self.fsm.peer.has_pending_snapshot()
            // It must be ensured that all logs have been applied.
            // Suppose apply fsm is applying a `CommitMerge` log and this snapshot is generated after
            // merge, its corresponding source peer can not be destroy by this snapshot.
            && self.fsm.peer.ready_to_handle_pending_snap();
        for exist_region in meta
            .region_ranges
            .range((Excluded(snap_enc_start_key), Unbounded::<Vec<u8>>))
            .map(|(_, &region_id)| &meta.regions[&region_id])
            .take_while(|r| enc_start_key(r) < snap_enc_end_key)
            .filter(|r| r.get_id() != region_id)
        {
            info!(
                "region overlapped";
                "region_id" => self.fsm.region_id(),
                "peer_id" => self.fsm.peer_id(),
                "exist" => ?exist_region,
                "snap" => ?snap_region,
            );
            let (can_destroy, merge_to_this_peer) = maybe_destroy_source(
                &meta,
                self.fsm.region_id(),
                self.fsm.peer_id(),
                exist_region.get_id(),
                snap_region.get_region_epoch().to_owned(),
            );
            if ready && can_destroy {
                // The snapshot that we decide to whether destroy peer based on must can be
                // applied. So here not to destroy peer immediately, or the snapshot maybe
                // dropped in later check but the peer is already destroyed.
                regions_to_destroy.push((exist_region.get_id(), merge_to_this_peer));
                continue;
            }
            is_overlapped = true;
            if !can_destroy
                && snap_region.get_region_epoch().get_version()
                    > exist_region.get_region_epoch().get_version()
            {
                // If snapshot's epoch version is greater than exist region's, the exist region
                // may has been merged/splitted already.
                let _ = self.ctx.router.force_send(
                    exist_region.get_id(),
                    PeerMsg::CasualMessage(CasualMessage::RegionOverlapped),
                );
            }
        }
        if is_overlapped {
            self.ctx.raft_metrics.message_dropped.region_overlap.inc();
            return Ok(Either::Left(key));
        }

        // WARNING: The checking code must be above this line.
        // Now all checking passed.

        if self.fsm.peer.local_first_replicate && !self.fsm.peer.is_initialized() {
            // If the peer is not initialized and passes the snapshot range check,
            // `is_splitting` flag must be false.
            // - If `is_splitting` is set to true, then the uninitialized peer is created
            //   before split is applied and the peer id is the same as split one. So there
            //   should be no initialized peer before.
            // - If the peer is also created by splitting, then the snapshot range is not
            //   overlapped with parent peer. It means leader has applied merge and split at
            //   least one time. However, the prerequisite of merge includes the
            //   initialization of all target peers and source peers, which is conflict with
            //   1.
            let pending_create_peers = self.ctx.pending_create_peers.lock().unwrap();
            let status = pending_create_peers.get(&region_id).cloned();
            if status != Some((self.fsm.peer_id(), false)) {
                drop(pending_create_peers);
                panic!("{} status {:?} is not expected", self.fsm.peer.tag, status);
            }
        }
        meta.pending_snapshot_regions.push(snap_region);

        Ok(Either::Right(regions_to_destroy))
    }

    fn destroy_regions_for_snapshot(&mut self, regions_to_destroy: Vec<(u64, bool)>) {
        if regions_to_destroy.is_empty() {
            return;
        }
        let mut meta = self.ctx.store_meta.lock().unwrap();
        assert!(!meta.atomic_snap_regions.contains_key(&self.fsm.region_id()));
        for (source_region_id, merge_to_this_peer) in regions_to_destroy {
            if !meta.regions.contains_key(&source_region_id) {
                if merge_to_this_peer {
                    drop(meta);
                    panic!(
                        "{}'s source region {} has been destroyed",
                        self.fsm.peer.tag, source_region_id
                    );
                }
                continue;
            }
            info!(
                "source region destroy due to target region's snapshot";
                "region_id" => self.fsm.region_id(),
                "peer_id" => self.fsm.peer_id(),
                "source_region_id" => source_region_id,
                "need_atomic" => merge_to_this_peer,
            );
            meta.atomic_snap_regions
                .entry(self.fsm.region_id())
                .or_default()
                .insert(source_region_id, false);
            meta.destroyed_region_for_snap
                .insert(source_region_id, merge_to_this_peer);

            let result = if merge_to_this_peer {
                MergeResultKind::FromTargetSnapshotStep1
            } else {
                MergeResultKind::Stale
            };
            // Use `unwrap` is ok because the StoreMeta lock is held and these source peers
            // still exist in regions and region_ranges map.
            // It depends on the implementation of `destroy_peer`.
            self.ctx
                .router
                .force_send(
                    source_region_id,
                    PeerMsg::SignificantMsg(SignificantMsg::MergeResult {
                        target_region_id: self.fsm.region_id(),
                        target: self.fsm.peer.peer.clone(),
                        result,
                    }),
                )
                .unwrap();
        }
    }

    fn on_transfer_leader_msg(&mut self, msg: &eraftpb::Message, peer_disk_usage: DiskUsage) {
        // log_term is set by original leader, represents the term last log is written
        // in, which should be equal to the original leader's term.
        if msg.get_log_term() != self.fsm.peer.term() {
            return;
        }
        if self.fsm.peer.is_leader() {
            let from = match self.fsm.peer.get_peer_from_cache(msg.get_from()) {
                Some(p) => p,
                None => return,
            };
            match self
                .fsm
                .peer
                .ready_to_transfer_leader(self.ctx, msg.get_index(), &from)
            {
                Some(reason) => {
                    info!(
                        "reject to transfer leader";
                        "region_id" => self.fsm.region_id(),
                        "peer_id" => self.fsm.peer_id(),
                        "to" => ?from,
                        "reason" => reason,
                        "index" => msg.get_index(),
                        "last_index" => self.fsm.peer.get_store().last_index(),
                    );
                }
                None => {
                    self.propose_pending_batch_raft_command();
                    if self.propose_locks_before_transfer_leader(msg) {
                        // If some pessimistic locks are just proposed, we propose another
                        // TransferLeader command instead of transferring leader immediately.
                        info!("propose transfer leader command";
                            "region_id" => self.fsm.region_id(),
                            "peer_id" => self.fsm.peer_id(),
                            "to" => ?from,
                        );
                        let mut cmd = new_admin_request(
                            self.fsm.peer.region().get_id(),
                            self.fsm.peer.peer.clone(),
                        );
                        cmd.mut_header()
                            .set_region_epoch(self.region().get_region_epoch().clone());
                        // Set this flag to propose this command like a normal proposal.
                        cmd.mut_header()
                            .set_flags(WriteBatchFlags::TRANSFER_LEADER_PROPOSAL.bits());
                        cmd.mut_admin_request()
                            .set_cmd_type(AdminCmdType::TransferLeader);
                        cmd.mut_admin_request().mut_transfer_leader().set_peer(from);
                        self.propose_raft_command(
                            cmd,
                            Callback::None,
                            DiskFullOpt::AllowedOnAlmostFull,
                        );
                    } else {
                        self.fsm.peer.transfer_leader(&from);
                    }
                }
            }
        } else if !self
            .fsm
            .peer
            .maybe_reject_transfer_leader_msg(self.ctx, msg, peer_disk_usage)
            && self.fsm.peer.pre_ack_transfer_leader_msg(self.ctx, msg)
        {
            self.fsm.peer.ack_transfer_leader_msg(false);
        }
    }

    // Returns whether we should propose another TransferLeader command. This is
    // for:
    // - Considering the amount of pessimistic locks can be big, it can reduce
    //   unavailable time caused by waiting for the transferee catching up logs.
    // - Make transferring leader strictly after write commands that executes before
    //   proposing the locks, preventing unexpected lock loss.
    fn propose_locks_before_transfer_leader(&mut self, msg: &eraftpb::Message) -> bool {
        // 1. Disable in-memory pessimistic locks.

        // Clone to make borrow checker happy when registering ticks.
        let txn_ext = self.fsm.peer.txn_ext.clone();
        let mut pessimistic_locks = txn_ext.pessimistic_locks.write();

        // If the message context == TRANSFER_LEADER_COMMAND_REPLY_CTX, the message
        // is a reply to a transfer leader command before. If the locks status remain
        // in the TransferringLeader status, we can safely initiate transferring leader
        // now.
        // If it's not in TransferringLeader status now, it is probably because several
        // ticks have passed after proposing the locks in the last time and we
        // reactivate the memory locks. Then, we should propose the locks again.
        if msg.get_context() == TRANSFER_LEADER_COMMAND_REPLY_CTX
            && pessimistic_locks.status == LocksStatus::TransferringLeader
        {
            return false;
        }

        // If it is not writable, it's probably because it's a retried TransferLeader
        // and the locks have been proposed. But we still need to return true to
        // propose another TransferLeader command. Otherwise, some write requests that
        // have marked some locks as deleted will fail because raft rejects more
        // proposals.
        // It is OK to return true here if it's in other states like MergingRegion or
        // NotLeader. In those cases, the locks will fail to propose and nothing will
        // happen.
        if !pessimistic_locks.is_writable() {
            return true;
        }
        pessimistic_locks.status = LocksStatus::TransferringLeader;
        self.fsm.reactivate_memory_lock_ticks = 0;
        self.register_reactivate_memory_lock_tick();

        // 2. Propose pessimistic locks
        if pessimistic_locks.is_empty() {
            return false;
        }
        // FIXME: Raft command has size limit. Either limit the total size of
        // pessimistic locks in a region, or split commands here.
        let mut cmd = RaftCmdRequest::default();
        {
            // Downgrade to a read guard, do not block readers in the scheduler as far as
            // possible.
            let pessimistic_locks = RwLockWriteGuard::downgrade(pessimistic_locks);
            fail_point!("invalidate_locks_before_transfer_leader");
            for (key, (lock, deleted)) in &*pessimistic_locks {
                if *deleted {
                    continue;
                }
                let mut put = PutRequest::default();
                put.set_cf(CF_LOCK.to_string());
                put.set_key(key.as_encoded().to_owned());
                put.set_value(lock.to_lock().to_bytes());
                let mut req = Request::default();
                req.set_cmd_type(CmdType::Put);
                req.set_put(put);
                cmd.mut_requests().push(req);
            }
        }
        if cmd.get_requests().is_empty() {
            // If the map is not empty but all locks are deleted, it is possible that a
            // write command has just marked locks deleted but not proposed yet.
            // It might cause that command to fail if we skip proposing the
            // extra TransferLeader command here.
            return true;
        }
        cmd.mut_header().set_region_id(self.fsm.region_id());
        cmd.mut_header()
            .set_region_epoch(self.region().get_region_epoch().clone());
        cmd.mut_header().set_peer(self.fsm.peer.peer.clone());
        info!("propose {} locks before transferring leader", cmd.get_requests().len(); "region_id" => self.fsm.region_id());
        self.propose_raft_command(cmd, Callback::None, DiskFullOpt::AllowedOnAlmostFull);
        true
    }

    fn handle_destroy_peer(&mut self, job: DestroyPeerJob) -> bool {
        // The initialized flag implicitly means whether apply fsm exists or not.
        if job.initialized {
            // Destroy the apply fsm first, wait for the reply msg from apply fsm
            self.ctx
                .apply_router
                .schedule_task(job.region_id, ApplyTask::destroy(job.region_id, false));
            false
        } else {
            // Destroy the peer fsm directly
            self.destroy_peer(false)
        }
    }

    /// Check if destroy can be executed immediately. If it can't, the reason is
    /// returned.
    fn maybe_delay_destroy(&mut self) -> Option<DelayReason> {
        if self.fsm.peer.has_unpersisted_ready() {
            assert!(self.ctx.sync_write_worker.is_none());
            // The destroy must be delayed if there are some unpersisted readies.
            // Otherwise there is a race of writting kv db and raft db between here
            // and write worker.
            return Some(DelayReason::UnPersistedReady);
        }

        let is_initialized = self.fsm.peer.is_initialized();
        if !is_initialized {
            // If the peer is uninitialized, then it can't receive any logs from leader. So
            // no need to gc. If there was a peer with same region id on the store, and it
            // had logs written, then it must be initialized, hence its log should be gc
            // either before it's destroyed or during node restarts.
            self.fsm.logs_gc_flushed = true;
        }
        if !self.fsm.logs_gc_flushed {
            let start_index = self.fsm.peer.last_compacted_idx;
            let mut end_index = start_index;
            if end_index == 0 {
                // Technically, all logs between first index and last index should be accessible
                // before being destroyed.
                end_index = self.fsm.peer.get_store().first_index();
                self.fsm.peer.last_compacted_idx = end_index;
            }
            let region_id = self.region_id();
            let peer_id = self.fsm.peer.peer_id();
            let mb = match self.ctx.router.mailbox(region_id) {
                Some(mb) => mb,
                None => {
                    if tikv_util::thread_group::is_shutdown(!cfg!(test)) {
                        // It's shutting down, nothing we can do.
                        return Some(DelayReason::Shutdown);
                    }
                    panic!("{} failed to get mailbox", self.fsm.peer.tag);
                }
            };
            let task = RaftlogGcTask::gc(
                self.fsm.peer.get_store().get_region_id(),
                start_index,
                end_index,
            )
            .flush()
            .when_done(move || {
                if let Err(e) =
                    mb.force_send(PeerMsg::SignificantMsg(SignificantMsg::RaftLogGcFlushed))
                {
                    if tikv_util::thread_group::is_shutdown(!cfg!(test)) {
                        return;
                    }
                    panic!(
                        "[region {}] {} failed to respond flush message {:?}",
                        region_id, peer_id, e
                    );
                }
            });
            if let Err(e) = self.ctx.raftlog_gc_scheduler.schedule(task) {
                if tikv_util::thread_group::is_shutdown(!cfg!(test)) {
                    // It's shutting down, nothing we can do.
                    return Some(DelayReason::Shutdown);
                }
                panic!(
                    "{} failed to schedule raft log task {:?}",
                    self.fsm.peer.tag, e
                );
            }
            // We need to delete all logs entries to avoid introducing race between
            // new peers and old peers. Flushing gc logs allow last_compact_index be
            // used directly without seeking.
            return Some(DelayReason::UnFlushLogGc);
        }
        None
    }

    fn on_raft_log_gc_flushed(&mut self) {
        self.fsm.logs_gc_flushed = true;
        let delay = match self.fsm.delayed_destroy {
            Some(delay) => delay,
            None => panic!("{} a delayed destroy should not recover", self.fsm.peer.tag),
        };
        self.destroy_peer(delay.merged_by_target);
    }

    // [PerformanceCriticalPath] TODO: spin off the I/O code (self.fsm.peer.destroy)
    fn destroy_peer(&mut self, merged_by_target: bool) -> bool {
        fail_point!("destroy_peer");
        // Mark itself as pending_remove
        self.fsm.peer.pending_remove = true;

        fail_point!("destroy_peer_after_pending_move", |_| { true });

        if let Some(reason) = self.maybe_delay_destroy() {
            if self
                .fsm
                .delayed_destroy
                .map_or(false, |delay| delay.reason == reason)
            {
                panic!(
                    "{} destroy peer twice with same delay reason, original {:?}, now {}",
                    self.fsm.peer.tag, self.fsm.delayed_destroy, merged_by_target
                );
            }
            self.fsm.delayed_destroy = Some(DelayDestroy {
                merged_by_target,
                reason,
            });
            // TODO: The destroy process can also be asynchronous as snapshot process,
            // if so, all write db operations are removed in store thread.
            info!(
                "delays destroy";
                "region_id" => self.fsm.region_id(),
                "peer_id" => self.fsm.peer_id(),
                "merged_by_target" => merged_by_target,
                "reason" => ?reason,
            );
            return false;
        }

        info!(
            "starts destroy";
            "region_id" => self.fsm.region_id(),
            "peer_id" => self.fsm.peer_id(),
            "merged_by_target" => merged_by_target,
        );
        let region_id = self.region_id();
        // We can't destroy a peer which is handling snapshot.
        assert!(!self.fsm.peer.is_handling_snapshot());

        // No need to wait for the apply anymore.
        if self.fsm.peer.unsafe_recovery_state.is_some() {
            self.fsm
                .peer
                .unsafe_recovery_maybe_finish_wait_apply(/* force= */ true);
        }

        if self.fsm.peer.snapshot_recovery_state.is_some() {
            self.fsm
                .peer
                .snapshot_recovery_maybe_finish_wait_apply(/* force= */ true);
        }

        let mut meta = self.ctx.store_meta.lock().unwrap();

        if meta.atomic_snap_regions.contains_key(&self.region_id()) {
            drop(meta);
            panic!(
                "{} is applying atomic snapshot during destroying",
                self.fsm.peer.tag
            );
        }

        // It's possible that this region gets a snapshot then gets a stale peer msg.
        // So the data in `pending_snapshot_regions` should be removed here.
        meta.pending_snapshot_regions
            .retain(|r| self.fsm.region_id() != r.get_id());

        // Remove `read_progress` and reset the `safe_ts` to zero to reject
        // incoming stale read request
        meta.region_read_progress.remove(&region_id);
        self.fsm.peer.read_progress.pause();

        // Destroy read delegates.
        meta.readers.remove(&region_id);

        // Trigger region change observer
        self.ctx.coprocessor_host.on_region_changed(
            self.fsm.peer.region(),
            RegionChangeEvent::Destroy,
            self.fsm.peer.get_role(),
        );
        let task = PdTask::DestroyPeer { region_id };
        if let Err(e) = self.ctx.pd_scheduler.schedule(task) {
            error!(
                "failed to notify pd";
                "region_id" => self.fsm.region_id(),
                "peer_id" => self.fsm.peer_id(),
                "err" => %e,
            );
        }
        let is_initialized = self.fsm.peer.is_initialized();
        if let Err(e) = self.fsm.peer.destroy(
            &self.ctx.engines,
            &mut self.ctx.raft_perf_context,
            merged_by_target,
            &self.ctx.pending_create_peers,
        ) {
            // If not panic here, the peer will be recreated in the next restart,
            // then it will be gc again. But if some overlap region is created
            // before restarting, the gc action will delete the overlap region's
            // data too.
            panic!("{} destroy err {:?}", self.fsm.peer.tag, e);
        }

        // Some places use `force_send().unwrap()` if the StoreMeta lock is held.
        // So in here, it's necessary to held the StoreMeta lock when closing the
        // router.
        self.ctx.router.close(region_id);
        self.fsm.stop();

        if is_initialized
            && !merged_by_target
            && meta
                .region_ranges
                .remove(&enc_end_key(self.fsm.peer.region()))
                .is_none()
        {
            panic!("{} meta corruption detected", self.fsm.peer.tag);
        }
        if meta.regions.remove(&region_id).is_none() && !merged_by_target {
            panic!("{} meta corruption detected", self.fsm.peer.tag)
        }

        // Clear merge related structures.
        if let Some(&need_atomic) = meta.destroyed_region_for_snap.get(&region_id) {
            if need_atomic {
                panic!(
                    "{} should destroy with target region atomically",
                    self.fsm.peer.tag
                );
            } else {
                let target_region_id = *meta.targets_map.get(&region_id).unwrap();
                let is_ready = meta
                    .atomic_snap_regions
                    .get_mut(&target_region_id)
                    .unwrap()
                    .get_mut(&region_id)
                    .unwrap();
                *is_ready = true;
            }
        }

        meta.pending_merge_targets.remove(&region_id);
        if let Some(target) = meta.targets_map.remove(&region_id) {
            if meta.pending_merge_targets.contains_key(&target) {
                meta.pending_merge_targets
                    .get_mut(&target)
                    .unwrap()
                    .remove(&region_id);
                // When the target doesn't exist(add peer but the store is isolated), source
                // peer decide to destroy by itself. Without target, the
                // `pending_merge_targets` for target won't be removed, so here source peer help
                // target to clear.
                if meta.regions.get(&target).is_none()
                    && meta.pending_merge_targets.get(&target).unwrap().is_empty()
                {
                    meta.pending_merge_targets.remove(&target);
                }
            }
        }

        fail_point!("raft_store_finish_destroy_peer");

        true
    }

    // Update some region infos
    fn update_region(&mut self, mut region: metapb::Region) {
        {
            let mut meta = self.ctx.store_meta.lock().unwrap();
            meta.set_region(
                &self.ctx.coprocessor_host,
                region.clone(),
                &mut self.fsm.peer,
                RegionChangeReason::ChangePeer,
            );
        }
        for peer in region.take_peers().into_iter() {
            if self.fsm.peer.peer_id() == peer.get_id() {
                self.fsm.peer.peer = peer.clone();
            }
            self.fsm.peer.insert_peer_cache(peer);
        }
    }

    fn on_ready_change_peer(&mut self, cp: ChangePeer) {
        if cp.index == raft::INVALID_INDEX {
            // Apply failed, skip.
            return;
        }

        self.fsm.peer.mut_store().cancel_generating_snap(None);

        if cp.index >= self.fsm.peer.raft_group.raft.raft_log.first_index() {
            match self.fsm.peer.raft_group.apply_conf_change(&cp.conf_change) {
                Ok(_) => {}
                // PD could dispatch redundant conf changes.
                Err(raft::Error::NotExists { .. }) | Err(raft::Error::Exists { .. }) => {}
                _ => unreachable!(),
            }
        } else {
            // Please take a look at test case
            // test_redundant_conf_change_by_snapshot.
        }

        self.update_region(cp.region);

        fail_point!("change_peer_after_update_region");
        fail_point!(
            "change_peer_after_update_region_store_3",
            self.store_id() == 3,
            |_| panic!("should not use return")
        );

        let now = Instant::now();
        let (mut remove_self, mut need_ping) = (false, false);
        for mut change in cp.changes {
            let (change_type, peer) = (change.get_change_type(), change.take_peer());
            let (store_id, peer_id) = (peer.get_store_id(), peer.get_id());
            match change_type {
                ConfChangeType::AddNode | ConfChangeType::AddLearnerNode => {
                    let group_id = self
                        .ctx
                        .global_replication_state
                        .lock()
                        .unwrap()
                        .group
                        .group_id(self.fsm.peer.replication_mode_version, store_id);
                    if group_id.unwrap_or(0) != 0 {
                        info!("updating group"; "peer_id" => peer_id, "group_id" => group_id.unwrap());
                        self.fsm
                            .peer
                            .raft_group
                            .raft
                            .assign_commit_groups(&[(peer_id, group_id.unwrap())]);
                    }
                    // Add this peer to peer_heartbeats.
                    self.fsm.peer.peer_heartbeats.insert(peer_id, now);
                    if self.fsm.peer.is_leader() {
                        need_ping = true;
                        self.fsm.peer.peers_start_pending_time.push((peer_id, now));
                        // As `raft_max_inflight_msgs` may have been updated via online config
                        self.fsm
                            .peer
                            .raft_group
                            .raft
                            .adjust_max_inflight_msgs(peer_id, self.ctx.cfg.raft_max_inflight_msgs);
                    }
                }
                ConfChangeType::RemoveNode => {
                    // Remove this peer from cache.
                    self.fsm.peer.peer_heartbeats.remove(&peer_id);
                    if self.fsm.peer.is_leader() {
                        self.fsm
                            .peer
                            .peers_start_pending_time
                            .retain(|&(p, _)| p != peer_id);
                        self.fsm.peer.wait_data_peers.retain(|id| *id != peer_id);
                    }
                    self.fsm.peer.remove_peer_from_cache(peer_id);
                    // We only care remove itself now.
                    if self.store_id() == store_id {
                        if self.fsm.peer.peer_id() == peer_id {
                            remove_self = true;
                        } else {
                            panic!(
                                "{} trying to remove unknown peer {:?}",
                                self.fsm.peer.tag, peer
                            );
                        }
                    }
                }
            }
        }

        // In pattern matching above, if the peer is the leader,
        // it will push the change peer into `peers_start_pending_time`
        // without checking if it is duplicated. We move `heartbeat_pd` here
        // to utilize `collect_pending_peers` in `heartbeat_pd` to avoid
        // adding the redundant peer.
        if self.fsm.peer.is_leader() {
            // Notify pd immediately.
            info!(
                "notify pd with change peer region";
                "region_id" => self.fsm.region_id(),
                "peer_id" => self.fsm.peer_id(),
                "region" => ?self.fsm.peer.region(),
            );
            self.fsm.peer.heartbeat_pd(self.ctx);

            if !self.fsm.peer.disk_full_peers.is_empty() {
                self.fsm.peer.refill_disk_full_peers(self.ctx);
                debug!(
                    "conf change refills disk full peers to {:?}",
                    self.fsm.peer.disk_full_peers;
                    "region_id" => self.fsm.region_id(),
                );
            }

            // Remove or demote leader will cause this raft group unavailable
            // until new leader elected, but we can't revert this operation
            // because its result is already persisted in apply worker
            // TODO: should we transfer leader here?
            let demote_self =
                is_learner(&self.fsm.peer.peer) && !self.fsm.peer.is_in_force_leader();
            if remove_self || demote_self {
                warn!(
                    "Removing or demoting leader";
                    "region_id" => self.fsm.region_id(),
                    "peer_id" => self.fsm.peer_id(),
                    "remove" => remove_self,
                    "demote" => demote_self,
                );
                // If demote_self is true, there is no doubt to become follower.
                // If remove_self is true, we also choose to become follower for the
                // following reasons.
                // There are some functions in raft-rs using `unwrap` to get itself
                // progress which will panic when calling them.
                // Before introduing async io, this peer will destroy immediately so
                // there is no chance to call these functions.
                // But maybe it's not true due to delay destroy.
                // Most of these functions are only called when the peer is a leader.
                // (it's pretty reasonable because progress is used to track others' status)
                // The only exception is `Raft::restore` at the time of writing, which is ok
                // because the raft msgs(including snapshot) don't be handled when
                // `pending_remove` is true(it will be set in `destroy_peer`).
                // TODO: totally avoid calling these raft-rs functions when `pending_remove` is
                // true.
                self.fsm
                    .peer
                    .raft_group
                    .raft
                    .become_follower(self.fsm.peer.term(), raft::INVALID_ID);
                // Don't ping to speed up leader election
                need_ping = false;
            }
        } else if !self.fsm.peer.has_valid_leader() {
            self.fsm.reset_hibernate_state(GroupState::Chaos);
            self.register_raft_base_tick();
        }
        if need_ping {
            // Speed up snapshot instead of waiting another heartbeat.
            self.fsm.peer.ping();
            self.fsm.has_ready = true;
        }
        if remove_self {
            self.destroy_peer(false);
        }
    }

    fn on_ready_compact_log(&mut self, first_index: u64, state: RaftTruncatedState) {
        // Since this peer may be warming up the entry cache, log compaction should be
        // temporarily skipped. Otherwise, the warmup task may fail.
        if let Some(state) = self.fsm.peer.mut_store().entry_cache_warmup_state_mut() {
            if !state.check_stale(MAX_WARMED_UP_CACHE_KEEP_TIME) {
                return;
            }
        }

        let total_cnt = self.fsm.peer.last_applying_idx - first_index;
        // the size of current CompactLog command can be ignored.
        let remain_cnt = self.fsm.peer.last_applying_idx - state.get_index() - 1;
        self.fsm.peer.raft_log_size_hint =
            self.fsm.peer.raft_log_size_hint * remain_cnt / total_cnt;
        let compact_to = state.get_index() + 1;
        self.fsm.peer.schedule_raftlog_gc(self.ctx, compact_to);
        self.fsm.peer.last_compacted_idx = compact_to;
        self.fsm.peer.mut_store().on_compact_raftlog(compact_to);
        if self.fsm.peer.is_witness() {
            self.fsm.peer.last_compacted_time = Instant::now();
        }
    }

    fn on_ready_split_region(
        &mut self,
        derived: metapb::Region,
        regions: Vec<metapb::Region>,
        new_split_regions: HashMap<u64, apply::NewSplitPeer>,
        amortize_source_region_size: bool,
    ) {
        fail_point!("on_split", self.ctx.store_id() == 3, |_| {});

        let region_id = derived.get_id();

        // Group in-memory pessimistic locks in the original region into new regions.
        // The locks of new regions will be put into the corresponding new regions
        // later. And the locks belonging to the old region will stay in the original
        // map.
        let region_locks = {
            let mut pessimistic_locks = self.fsm.peer.txn_ext.pessimistic_locks.write();
            info!("moving {} locks to new regions", pessimistic_locks.len(); "region_id" => region_id);
            // Update the version so the concurrent reader will fail due to EpochNotMatch
            // instead of PessimisticLockNotFound.
            pessimistic_locks.version = derived.get_region_epoch().get_version();
            pessimistic_locks.group_by_regions(&regions, &derived)
        };
        fail_point!("on_split_invalidate_locks");

        // Roughly estimate the size and keys for new regions.
<<<<<<< HEAD
        // if amortize_source_region_size is true, it means the new region don't
        // contains any data from the origin region
        let new_region_count = regions.len() as u64;
        let mut amortize_size = None;
        let mut amortize_keys = None;
        if amortize_source_region_size {
            amortize_size = self.fsm.peer.approximate_size.map(|v| v / new_region_count);
            amortize_keys = self.fsm.peer.approximate_keys.map(|v| v / new_region_count);
=======
        // if skip_size_check is true, it means the new region don't contains any data
        // from the origin region
        let new_region_count = regions.len() as u64;
        let mut estimated_size = self.fsm.peer.approximate_size.map(|v| v / new_region_count);
        let mut estimated_keys = self.fsm.peer.approximate_keys.map(|v| v / new_region_count);
        if skip_size_check {
            estimated_size = None;
            estimated_keys = None;
>>>>>>> 038b63b3
        }

        let mut meta = self.ctx.store_meta.lock().unwrap();
        meta.set_region(
            &self.ctx.coprocessor_host,
            derived,
            &mut self.fsm.peer,
            RegionChangeReason::Split,
        );
        self.fsm.peer.post_split();

        // It's not correct anymore, so set it to false to schedule a split check task.
        self.fsm.peer.may_skip_split_check = false;

        let is_leader = self.fsm.peer.is_leader();
        if is_leader {
            if amortize_source_region_size {
                self.fsm.peer.approximate_size = amortize_size;
                self.fsm.peer.approximate_keys = amortize_keys;
            }
            self.fsm.peer.heartbeat_pd(self.ctx);
            // Notify pd immediately to let it update the region meta.
            info!(
                "notify pd with split";
                "region_id" => self.fsm.region_id(),
                "peer_id" => self.fsm.peer_id(),
                "split_count" => regions.len(),
            );
            // Now pd only uses ReportBatchSplit for history operation show,
            // so we send it independently here.
            let task = PdTask::ReportBatchSplit {
                regions: regions.to_vec(),
            };
            if let Err(e) = self.ctx.pd_scheduler.schedule(task) {
                error!(
                    "failed to notify pd";
                    "region_id" => self.fsm.region_id(),
                    "peer_id" => self.fsm.peer_id(),
                    "err" => %e,
                );
            }
        }

        let last_key = enc_end_key(regions.last().unwrap());
        if meta.region_ranges.remove(&last_key).is_none() {
            panic!("{} original region should exist", self.fsm.peer.tag);
        }
        let last_region_id = regions.last().unwrap().get_id();
        for (new_region, locks) in regions.into_iter().zip(region_locks) {
            let new_region_id = new_region.get_id();

            if new_region_id == region_id {
                let not_exist = meta
                    .region_ranges
                    .insert(enc_end_key(&new_region), new_region_id)
                    .is_none();
                assert!(not_exist, "[region {}] should not exist", new_region_id);
                continue;
            }

            // Check if this new region should be splitted
            let new_split_peer = new_split_regions.get(&new_region.get_id()).unwrap();
            if new_split_peer.result.is_some() {
                if let Err(e) = self
                    .fsm
                    .peer
                    .mut_store()
                    .clear_extra_split_data(enc_start_key(&new_region), enc_end_key(&new_region))
                {
                    error!(?e;
                        "failed to cleanup extra split data, may leave some dirty data";
                        "region_id" => new_region.get_id(),
                    );
                }
                continue;
            }

            // Now all checking passed.
            {
                let mut pending_create_peers = self.ctx.pending_create_peers.lock().unwrap();
                assert_eq!(
                    pending_create_peers.remove(&new_region_id),
                    Some((new_split_peer.peer_id, true))
                );
            }

            // Insert new regions and validation
            info!(
                "insert new region";
                "region_id" => new_region_id,
                "region" => ?new_region,
            );
            if let Some(r) = meta.regions.get(&new_region_id) {
                // Suppose a new node is added by conf change and the snapshot comes slowly.
                // Then, the region splits and the first vote message comes to the new node
                // before the old snapshot, which will create an uninitialized peer on the
                // store. After that, the old snapshot comes, followed with the last split
                // proposal. After it's applied, the uninitialized peer will be met.
                // We can remove this uninitialized peer directly.
                if util::is_region_initialized(r) {
                    panic!(
                        "[region {}] duplicated region {:?} for split region {:?}",
                        new_region_id, r, new_region
                    );
                }
                self.ctx.router.close(new_region_id);
            }

            let (sender, mut new_peer) = match PeerFsm::create(
                self.ctx.store_id(),
                &self.ctx.cfg,
                self.ctx.region_scheduler.clone(),
                self.ctx.raftlog_fetch_scheduler.clone(),
                self.ctx.engines.clone(),
                &new_region,
                false,
            ) {
                Ok((sender, new_peer)) => (sender, new_peer),
                Err(e) => {
                    // peer information is already written into db, can't recover.
                    // there is probably a bug.
                    panic!("create new split region {:?} err {:?}", new_region, e);
                }
            };
            let mut replication_state = self.ctx.global_replication_state.lock().unwrap();
            new_peer.peer.init_replication_mode(&mut replication_state);
            drop(replication_state);

            let meta_peer = new_peer.peer.peer.clone();

            for p in new_region.get_peers() {
                // Add this peer to cache.
                new_peer.peer.insert_peer_cache(p.clone());
            }

            // New peer derive write flow from parent region,
            // this will be used by balance write flow.
            new_peer.peer.peer_stat = self.fsm.peer.peer_stat.clone();
            new_peer.peer.last_compacted_idx = new_peer
                .peer
                .get_store()
                .apply_state()
                .get_truncated_state()
                .get_index()
                + 1;
            let campaigned = new_peer.peer.maybe_campaign(is_leader);
            new_peer.has_ready |= campaigned;

            if is_leader {
                new_peer.peer.approximate_size = amortize_size;
                new_peer.peer.approximate_keys = amortize_keys;
                *new_peer.peer.txn_ext.pessimistic_locks.write() = locks;
                // The new peer is likely to become leader, send a heartbeat immediately to
                // reduce client query miss.
                new_peer.peer.heartbeat_pd(self.ctx);
            }

            new_peer.peer.activate(self.ctx);
            meta.regions.insert(new_region_id, new_region.clone());
            let not_exist = meta
                .region_ranges
                .insert(enc_end_key(&new_region), new_region_id)
                .is_none();
            assert!(not_exist, "[region {}] should not exist", new_region_id);
            meta.readers
                .insert(new_region_id, ReadDelegate::from_peer(new_peer.get_peer()));
            meta.region_read_progress
                .insert(new_region_id, new_peer.peer.read_progress.clone());
            if last_region_id == new_region_id {
                // To prevent from big region, the right region needs run split
                // check again after split.
                new_peer.peer.size_diff_hint = self.ctx.cfg.region_split_check_diff().0;
            }
            let mailbox = BasicMailbox::new(sender, new_peer, self.ctx.router.state_cnt().clone());
            self.ctx.router.register(new_region_id, mailbox);
            self.ctx
                .router
                .force_send(new_region_id, PeerMsg::Start)
                .unwrap();

            if !campaigned {
                if let Some(msg) = meta
                    .pending_msgs
                    .swap_remove_front(|m| m.get_to_peer() == &meta_peer)
                {
                    let peer_msg = PeerMsg::RaftMessage(InspectedRaftMessage { heap_size: 0, msg });
                    if let Err(e) = self.ctx.router.force_send(new_region_id, peer_msg) {
                        warn!("handle first requset failed"; "region_id" => region_id, "error" => ?e);
                    }
                }
            }
        }
        drop(meta);
        if is_leader {
            self.on_split_region_check_tick();
        }
        fail_point!("after_split", self.ctx.store_id() == 3, |_| {});
    }

    fn register_merge_check_tick(&mut self) {
        self.schedule_tick(PeerTick::CheckMerge)
    }

    /// Check if merge target region is staler than the local one in kv engine.
    /// It should be called when target region is not in region map in memory.
    /// If everything is ok, the answer should always be true because PD should
    /// ensure all target peers exist. So if not, error log will be printed
    /// and return false.
    fn is_merge_target_region_stale(&self, target_region: &metapb::Region) -> Result<bool> {
        let target_region_id = target_region.get_id();
        let target_peer_id = find_peer(target_region, self.ctx.store_id())
            .unwrap()
            .get_id();

        let state_key = keys::region_state_key(target_region_id);
        if let Some(target_state) = self
            .ctx
            .engines
            .kv
            .get_msg_cf::<RegionLocalState>(CF_RAFT, &state_key)?
        {
            let state_epoch = target_state.get_region().get_region_epoch();
            if util::is_epoch_stale(target_region.get_region_epoch(), state_epoch) {
                return Ok(true);
            }
            // The local target region epoch is staler than target region's.
            // In the case where the peer is destroyed by receiving gc msg rather than
            // applying conf change, the epoch may staler but it's legal, so check peer id
            // to assure that.
            if let Some(local_target_peer_id) =
                find_peer(target_state.get_region(), self.ctx.store_id()).map(|r| r.get_id())
            {
                match local_target_peer_id.cmp(&target_peer_id) {
                    cmp::Ordering::Equal => {
                        if target_state.get_state() == PeerState::Tombstone {
                            // The local target peer has already been destroyed.
                            return Ok(true);
                        }
                        error!(
                            "the local target peer state is not tombstone in kv engine";
                            "target_peer_id" => target_peer_id,
                            "target_peer_state" => ?target_state.get_state(),
                            "target_region" => ?target_region,
                            "region_id" => self.fsm.region_id(),
                            "peer_id" => self.fsm.peer_id(),
                        );
                    }
                    cmp::Ordering::Greater => {
                        if state_epoch.get_version() == 0 && state_epoch.get_conf_ver() == 0 {
                            // There is a new peer and it's destroyed without being initialised.
                            return Ok(true);
                        }
                        // The local target peer id is greater than the one in target region, but
                        // its epoch is staler than target_region's. That is contradictory.
                        panic!("{} local target peer id {} is greater than the one in target region {}, but its epoch is staler, local target region {:?},
                                    target region {:?}", self.fsm.peer.tag, local_target_peer_id, target_peer_id, target_state.get_region(), target_region);
                    }
                    cmp::Ordering::Less => {
                        error!(
                            "the local target peer id in kv engine is less than the one in target region";
                            "local_target_peer_id" => local_target_peer_id,
                            "target_peer_id" => target_peer_id,
                            "target_region" => ?target_region,
                            "region_id" => self.fsm.region_id(),
                            "peer_id" => self.fsm.peer_id(),
                        );
                    }
                }
            } else {
                // Can't get local target peer id probably because this target peer is removed
                // by applying conf change
                error!(
                    "the local target peer does not exist in target region state";
                    "target_region" => ?target_region,
                    "local_target" => ?target_state.get_region(),
                    "region_id" => self.fsm.region_id(),
                    "peer_id" => self.fsm.peer_id(),
                );
            }
        } else {
            error!(
                "failed to load target peer's RegionLocalState from kv engine";
                "target_peer_id" => target_peer_id,
                "target_region" => ?target_region,
                "region_id" => self.fsm.region_id(),
                "peer_id" => self.fsm.peer_id(),
            );
        }
        Ok(false)
    }

    fn validate_merge_peer(&self, target_region: &metapb::Region) -> Result<bool> {
        let target_region_id = target_region.get_id();
        let exist_region = {
            let meta = self.ctx.store_meta.lock().unwrap();
            meta.regions.get(&target_region_id).cloned()
        };
        if let Some(r) = exist_region {
            let exist_epoch = r.get_region_epoch();
            let expect_epoch = target_region.get_region_epoch();
            // exist_epoch > expect_epoch
            if util::is_epoch_stale(expect_epoch, exist_epoch) {
                return Err(box_err!(
                    "target region changed {:?} -> {:?}",
                    target_region,
                    r
                ));
            }
            // exist_epoch < expect_epoch
            if util::is_epoch_stale(exist_epoch, expect_epoch) {
                info!(
                    "target region still not catch up, skip.";
                    "region_id" => self.fsm.region_id(),
                    "peer_id" => self.fsm.peer_id(),
                    "target_region" => ?target_region,
                    "exist_region" => ?r,
                );
                return Ok(false);
            }
            return Ok(true);
        }

        // All of the target peers must exist before merging which is guaranteed by PD.
        // Now the target peer is not in region map.
        match self.is_merge_target_region_stale(target_region) {
            Err(e) => {
                error!(%e;
                    "failed to load region state, ignore";
                    "region_id" => self.fsm.region_id(),
                    "peer_id" => self.fsm.peer_id(),
                    "target_region_id" => target_region_id,
                );
                Ok(false)
            }
            Ok(true) => Err(box_err!("region {} is destroyed", target_region_id)),
            Ok(false) => {
                if self.ctx.cfg.dev_assert {
                    panic!(
                        "something is wrong, maybe PD do not ensure all target peers exist before merging"
                    );
                }
                error!(
                    "something is wrong, maybe PD do not ensure all target peers exist before merging"
                );
                Ok(false)
            }
        }
    }

    fn schedule_merge(&mut self) -> Result<()> {
        fail_point!("on_schedule_merge", |_| Ok(()));
        let (request, target_id) = {
            let state = self.fsm.peer.pending_merge_state.as_ref().unwrap();
            let expect_region = state.get_target();

            if !self.validate_merge_peer(expect_region)? {
                // Wait till next round.
                return Ok(());
            }
            let target_id = expect_region.get_id();
            let sibling_region = expect_region;

            let (min_index, _) = self.fsm.peer.get_min_progress()?;
            let low = cmp::max(min_index + 1, state.get_min_index());
            // TODO: move this into raft module.
            // > over >= to include the PrepareMerge proposal.
            let entries = if low > state.get_commit() {
                vec![]
            } else {
                // TODO: fetch entries in async way
                match self.fsm.peer.get_store().entries(
                    low,
                    state.get_commit() + 1,
                    NO_LIMIT,
                    GetEntriesContext::empty(false),
                ) {
                    Ok(ents) => ents,
                    Err(e) => panic!(
                        "[region {}] {} failed to get merge entires: {:?}, low:{}, commit: {}",
                        self.fsm.region_id(),
                        self.fsm.peer_id(),
                        e,
                        low,
                        state.get_commit()
                    ),
                }
            };

            let sibling_peer = find_peer(sibling_region, self.store_id()).unwrap();
            let mut request = new_admin_request(sibling_region.get_id(), sibling_peer.clone());
            request
                .mut_header()
                .set_region_epoch(sibling_region.get_region_epoch().clone());
            let mut admin = AdminRequest::default();
            admin.set_cmd_type(AdminCmdType::CommitMerge);
            admin
                .mut_commit_merge()
                .set_source(self.fsm.peer.region().clone());
            admin.mut_commit_merge().set_commit(state.get_commit());
            admin.mut_commit_merge().set_entries(entries.into());
            request.set_admin_request(admin);
            (request, target_id)
        };
        // Please note that, here assumes that the unit of network isolation is store
        // rather than peer. So a quorum stores of source region should also be the
        // quorum stores of target region. Otherwise we need to enable proposal
        // forwarding.
        self.ctx
            .router
            .force_send(
                target_id,
                PeerMsg::RaftCommand(RaftCommand::new_ext(
                    request,
                    Callback::None,
                    RaftCmdExtraOpts {
                        deadline: None,
                        disk_full_opt: DiskFullOpt::AllowedOnAlmostFull,
                    },
                )),
            )
            .map_err(|_| Error::RegionNotFound(target_id))
    }

    fn rollback_merge(&mut self) {
        let req = {
            let state = self.fsm.peer.pending_merge_state.as_ref().unwrap();
            let mut request =
                new_admin_request(self.fsm.peer.region().get_id(), self.fsm.peer.peer.clone());
            request
                .mut_header()
                .set_region_epoch(self.fsm.peer.region().get_region_epoch().clone());
            let mut admin = AdminRequest::default();
            admin.set_cmd_type(AdminCmdType::RollbackMerge);
            admin.mut_rollback_merge().set_commit(state.get_commit());
            request.set_admin_request(admin);
            request
        };
        self.propose_raft_command(req, Callback::None, DiskFullOpt::AllowedOnAlmostFull);
    }

    fn on_check_merge(&mut self) {
        if self.fsm.stopped
            || self.fsm.peer.pending_remove
            || self.fsm.peer.pending_merge_state.is_none()
        {
            return;
        }
        self.register_merge_check_tick();
        fail_point!(
            "on_check_merge_not_1001",
            self.fsm.peer_id() != 1001,
            |_| {}
        );
        if let Err(e) = self.schedule_merge() {
            if self.fsm.peer.is_leader() {
                self.fsm
                    .peer
                    .add_want_rollback_merge_peer(self.fsm.peer_id());
                if self
                    .fsm
                    .peer
                    .raft_group
                    .raft
                    .prs()
                    .has_quorum(&self.fsm.peer.want_rollback_merge_peers)
                {
                    info!(
                        "failed to schedule merge, rollback";
                        "region_id" => self.fsm.region_id(),
                        "peer_id" => self.fsm.peer_id(),
                        "err" => %e,
                        "error_code" => %e.error_code(),
                    );
                    self.rollback_merge();
                }
            } else if !is_learner(&self.fsm.peer.peer) {
                info!(
                    "want to rollback merge";
                    "region_id" => self.fsm.region_id(),
                    "peer_id" => self.fsm.peer_id(),
                    "leader_id" => self.fsm.peer.leader_id(),
                    "err" => %e,
                    "error_code" => %e.error_code(),
                );
                if self.fsm.peer.leader_id() != raft::INVALID_ID {
                    self.fsm.peer.send_want_rollback_merge(
                        self.fsm
                            .peer
                            .pending_merge_state
                            .as_ref()
                            .unwrap()
                            .get_commit(),
                        self.ctx,
                    );
                }
            }
        }
    }

    fn on_ready_prepare_merge(&mut self, region: metapb::Region, state: MergeState) {
        {
            let mut meta = self.ctx.store_meta.lock().unwrap();
            meta.set_region(
                &self.ctx.coprocessor_host,
                region,
                &mut self.fsm.peer,
                RegionChangeReason::PrepareMerge,
            );
        }

        self.fsm.peer.pending_merge_state = Some(state);
        let state = self.fsm.peer.pending_merge_state.as_ref().unwrap();

        if let Some(ref catch_up_logs) = self.fsm.peer.catch_up_logs {
            if state.get_commit() == catch_up_logs.merge.get_commit() {
                assert_eq!(state.get_target().get_id(), catch_up_logs.target_region_id);
                // Indicate that `on_catch_up_logs_for_merge` has already executed.
                // Mark pending_remove because its apply fsm will be destroyed.
                self.fsm.peer.pending_remove = true;
                // Send CatchUpLogs back to destroy source apply fsm,
                // then it will send `Noop` to trigger target apply fsm.
                self.ctx.apply_router.schedule_task(
                    self.fsm.region_id(),
                    ApplyTask::LogsUpToDate(self.fsm.peer.catch_up_logs.take().unwrap()),
                );
                return;
            }
        }

        self.on_check_merge();
    }

    fn on_catch_up_logs_for_merge(&mut self, mut catch_up_logs: CatchUpLogs) {
        let region_id = self.fsm.region_id();
        assert_eq!(region_id, catch_up_logs.merge.get_source().get_id());

        if let Some(ref cul) = self.fsm.peer.catch_up_logs {
            panic!(
                "{} get catch_up_logs from {} but has already got from {}",
                self.fsm.peer.tag, catch_up_logs.target_region_id, cul.target_region_id
            )
        }

        if let Some(ref pending_merge_state) = self.fsm.peer.pending_merge_state {
            if pending_merge_state.get_commit() == catch_up_logs.merge.get_commit() {
                assert_eq!(
                    pending_merge_state.get_target().get_id(),
                    catch_up_logs.target_region_id
                );
                // Indicate that `on_ready_prepare_merge` has already executed.
                // Mark pending_remove because its apply fsm will be destroyed.
                self.fsm.peer.pending_remove = true;
                // Just for saving memory.
                catch_up_logs.merge.clear_entries();
                // Send CatchUpLogs back to destroy source apply fsm,
                // then it will send `Noop` to trigger target apply fsm.
                self.ctx
                    .apply_router
                    .schedule_task(region_id, ApplyTask::LogsUpToDate(catch_up_logs));
                return;
            }
        }

        // Directly append these logs to raft log and then commit them.
        match self
            .fsm
            .peer
            .maybe_append_merge_entries(&catch_up_logs.merge)
        {
            Some(last_index) => {
                info!(
                    "append and commit entries to source region";
                    "region_id" => region_id,
                    "peer_id" => self.fsm.peer.peer_id(),
                    "last_index" => last_index,
                );
                // Now it has some committed entries, so mark it to take `Ready` in next round.
                self.fsm.has_ready = true;
            }
            None => {
                info!(
                    "no need to catch up logs";
                    "region_id" => region_id,
                    "peer_id" => self.fsm.peer.peer_id(),
                );
            }
        }
        // Just for saving memory.
        catch_up_logs.merge.clear_entries();
        self.fsm.peer.catch_up_logs = Some(catch_up_logs);
    }

    fn on_ready_commit_merge(
        &mut self,
        merge_index: u64,
        region: metapb::Region,
        source: metapb::Region,
    ) {
        self.register_split_region_check_tick();
        let mut meta = self.ctx.store_meta.lock().unwrap();

        let prev = meta.region_ranges.remove(&enc_end_key(&source));
        assert_eq!(prev, Some(source.get_id()));
        let prev = if region.get_end_key() == source.get_end_key() {
            meta.region_ranges.remove(&enc_start_key(&source))
        } else {
            meta.region_ranges.remove(&enc_end_key(&region))
        };
        if prev != Some(region.get_id()) {
            panic!(
                "{} meta corrupted: prev: {:?}, ranges: {:?}",
                self.fsm.peer.tag, prev, meta.region_ranges
            );
        }

        meta.region_ranges
            .insert(enc_end_key(&region), region.get_id());
        assert!(meta.regions.remove(&source.get_id()).is_some());
        meta.set_region(
            &self.ctx.coprocessor_host,
            region,
            &mut self.fsm.peer,
            RegionChangeReason::CommitMerge,
        );
        if let Some(d) = meta.readers.get_mut(&source.get_id()) {
            d.mark_pending_remove();
        }

        // After the region commit merged, the region's key range is extended and the
        // region's `safe_ts` should reset to `min(source_safe_ts, target_safe_ts)`
        let source_read_progress = meta.region_read_progress.remove(&source.get_id()).unwrap();
        self.fsm.peer.read_progress.merge_safe_ts(
            source_read_progress.safe_ts(),
            merge_index,
            &self.ctx.coprocessor_host,
        );

        // If a follower merges into a leader, a more recent read may happen
        // on the leader of the follower. So max ts should be updated after
        // a region merge.
        self.fsm
            .peer
            .require_updating_max_ts(&self.ctx.pd_scheduler);

        drop(meta);

        // make approximate size and keys updated in time.
        // the reason why follower need to update is that there is a issue that after
        // merge and then transfer leader, the new leader may have stale size and keys.
        self.fsm.peer.size_diff_hint = self.ctx.cfg.region_split_check_diff().0;
        self.fsm.peer.reset_region_buckets();
        if self.fsm.peer.is_leader() {
            info!(
                "notify pd with merge";
                "region_id" => self.fsm.region_id(),
                "peer_id" => self.fsm.peer_id(),
                "source_region" => ?source,
                "target_region" => ?self.fsm.peer.region(),
            );
            self.fsm.peer.heartbeat_pd(self.ctx);
        }
        if let Err(e) = self.ctx.router.force_send(
            source.get_id(),
            PeerMsg::SignificantMsg(SignificantMsg::MergeResult {
                target_region_id: self.fsm.region_id(),
                target: self.fsm.peer.peer.clone(),
                result: MergeResultKind::FromTargetLog,
            }),
        ) {
            panic!(
                "{} failed to send merge result(FromTargetLog) to source region {}, err {}",
                self.fsm.peer.tag,
                source.get_id(),
                e
            );
        }
    }

    /// Handle rollbacking Merge result.
    ///
    /// If commit is 0, it means that Merge is rollbacked by a snapshot;
    /// otherwise it's rollbacked by a proposal, and its value should be
    /// equal to the commit index of previous PrepareMerge.
    fn on_ready_rollback_merge(&mut self, commit: u64, region: Option<metapb::Region>) {
        let pending_commit = self
            .fsm
            .peer
            .pending_merge_state
            .as_ref()
            .unwrap()
            .get_commit();
        if commit != 0 && pending_commit != commit {
            panic!(
                "{} rollbacks a wrong merge: {} != {}",
                self.fsm.peer.tag, pending_commit, commit
            );
        }
        // Clear merge releted data
        self.fsm.peer.pending_merge_state = None;
        self.fsm.peer.want_rollback_merge_peers.clear();

        // Resume updating `safe_ts`
        self.fsm.peer.read_progress.resume();

        if let Some(r) = region {
            let mut meta = self.ctx.store_meta.lock().unwrap();
            meta.set_region(
                &self.ctx.coprocessor_host,
                r,
                &mut self.fsm.peer,
                RegionChangeReason::RollbackMerge,
            );
        }
        if self.fsm.peer.is_leader() {
            info!(
                "notify pd with rollback merge";
                "region_id" => self.fsm.region_id(),
                "peer_id" => self.fsm.peer_id(),
                "commit_index" => commit,
            );
            {
                let mut pessimistic_locks = self.fsm.peer.txn_ext.pessimistic_locks.write();
                if pessimistic_locks.status == LocksStatus::MergingRegion {
                    pessimistic_locks.status = LocksStatus::Normal;
                }
            }
            self.fsm.peer.heartbeat_pd(self.ctx);
        }
    }

    fn on_merge_result(
        &mut self,
        target_region_id: u64,
        target: metapb::Peer,
        result: MergeResultKind,
    ) {
        let exists = self
            .fsm
            .peer
            .pending_merge_state
            .as_ref()
            .map_or(true, |s| {
                s.get_target().get_peers().iter().any(|p| {
                    p.get_store_id() == target.get_store_id() && p.get_id() <= target.get_id()
                })
            });
        if !exists {
            panic!(
                "{} unexpected merge result: {:?} {:?} {:?}",
                self.fsm.peer.tag, self.fsm.peer.pending_merge_state, target, result
            );
        }
        // Because of the checking before proposing `PrepareMerge`, which is
        // no `CompactLog` proposal between the smallest commit index and the latest
        // index. If the merge succeed, all source peers are impossible in apply
        // snapshot state and must be initialized.
        {
            let meta = self.ctx.store_meta.lock().unwrap();
            if meta.atomic_snap_regions.contains_key(&self.region_id()) {
                panic!(
                    "{} is applying atomic snapshot on getting merge result, target region id {}, target peer {:?}, merge result type {:?}",
                    self.fsm.peer.tag, target_region_id, target, result
                );
            }
        }
        if self.fsm.peer.is_handling_snapshot() {
            panic!(
                "{} is applying snapshot on getting merge result, target region id {}, target peer {:?}, merge result type {:?}",
                self.fsm.peer.tag, target_region_id, target, result
            );
        }
        if !self.fsm.peer.is_initialized() {
            panic!(
                "{} is not initialized on getting merge result, target region id {}, target peer {:?}, merge result type {:?}",
                self.fsm.peer.tag, target_region_id, target, result
            );
        }
        match result {
            MergeResultKind::FromTargetLog => {
                info!(
                    "merge finished";
                    "region_id" => self.fsm.region_id(),
                    "peer_id" => self.fsm.peer_id(),
                    "target_region" => ?self.fsm.peer.pending_merge_state.as_ref().unwrap().target,
                );
                self.destroy_peer(true);
            }
            MergeResultKind::FromTargetSnapshotStep1 => {
                info!(
                    "merge finished with target snapshot";
                    "region_id" => self.fsm.region_id(),
                    "peer_id" => self.fsm.peer_id(),
                    "target_region_id" => target_region_id,
                );
                self.fsm.peer.pending_remove = true;
                // Destroy apply fsm at first
                self.ctx.apply_router.schedule_task(
                    self.fsm.region_id(),
                    ApplyTask::destroy(self.fsm.region_id(), true),
                );
            }
            MergeResultKind::FromTargetSnapshotStep2 => {
                // `merged_by_target` is true because this region's range already belongs to
                // its target region so we must not clear data otherwise its target region's
                // data will corrupt.
                self.destroy_peer(true);
            }
            MergeResultKind::Stale => {
                self.on_stale_merge(target_region_id);
            }
        };
    }

    fn on_stale_merge(&mut self, target_region_id: u64) {
        if self.fsm.peer.pending_remove {
            return;
        }
        info!(
            "successful merge can't be continued, try to gc stale peer";
            "region_id" => self.fsm.region_id(),
            "peer_id" => self.fsm.peer_id(),
            "target_region_id" => target_region_id,
            "merge_state" => ?self.fsm.peer.pending_merge_state,
        );
        // Because of the checking before proposing `PrepareMerge`, which is
        // no `CompactLog` proposal between the smallest commit index and the latest
        // index. If the merge succeed, all source peers are impossible in apply
        // snapshot state and must be initialized.
        // So `maybe_destroy` must succeed here.
        let job = self.fsm.peer.maybe_destroy(self.ctx).unwrap();
        self.handle_destroy_peer(job);
    }

    fn on_ready_persist_snapshot(&mut self, persist_res: PersistSnapshotResult) {
        let prev_region = persist_res.prev_region;
        let region = persist_res.region;

        info!(
            "snapshot is persisted";
            "region_id" => self.fsm.region_id(),
            "peer_id" => self.fsm.peer_id(),
            "region" => ?region,
        );

        let mut state = self.ctx.global_replication_state.lock().unwrap();
        let gb = state
            .calculate_commit_group(self.fsm.peer.replication_mode_version, region.get_peers());
        self.fsm.peer.raft_group.raft.clear_commit_group();
        self.fsm.peer.raft_group.raft.assign_commit_groups(gb);
        fail_point!("after_assign_commit_groups_on_apply_snapshot");
        // drop it before access `store_meta`.
        drop(state);

        let mut meta = self.ctx.store_meta.lock().unwrap();
        debug!(
            "check snapshot range";
            "region_id" => self.fsm.region_id(),
            "peer_id" => self.fsm.peer_id(),
            "prev_region" => ?prev_region,
        );

        meta.readers.insert(
            self.fsm.region_id(),
            ReadDelegate::from_peer(&self.fsm.peer),
        );

        // Remove this region's snapshot region from the `pending_snapshot_regions`
        // The `pending_snapshot_regions` is only used to occupy the key range, so if
        // this peer is added to `region_ranges`, it can be remove from
        // `pending_snapshot_regions`
        meta.pending_snapshot_regions
            .retain(|r| self.fsm.region_id() != r.get_id());

        // Remove its source peers' metadata
        for r in &persist_res.destroy_regions {
            let prev = meta.region_ranges.remove(&enc_end_key(r));
            assert_eq!(prev, Some(r.get_id()));
            assert!(meta.regions.remove(&r.get_id()).is_some());
            if let Some(d) = meta.readers.get_mut(&r.get_id()) {
                d.mark_pending_remove();
            }
        }
        // Remove the data from `atomic_snap_regions` and `destroyed_region_for_snap`
        // which are added before applying snapshot
        if let Some(wait_destroy_regions) = meta.atomic_snap_regions.remove(&self.fsm.region_id()) {
            for (source_region_id, _) in wait_destroy_regions {
                assert_eq!(
                    meta.destroyed_region_for_snap
                        .remove(&source_region_id)
                        .is_some(),
                    true
                );
            }
        }

        if util::is_region_initialized(&prev_region) {
            info!(
                "region changed after persisting snapshot";
                "region_id" => self.fsm.region_id(),
                "peer_id" => self.fsm.peer_id(),
                "prev_region" => ?prev_region,
                "region" => ?region,
            );
            let prev = meta.region_ranges.remove(&enc_end_key(&prev_region));
            if prev != Some(region.get_id()) {
                panic!(
                    "{} meta corrupted, expect {:?} got {:?}",
                    self.fsm.peer.tag, prev_region, prev,
                );
            }
        } else if self.fsm.peer.local_first_replicate {
            // This peer is uninitialized previously.
            // More accurately, the `RegionLocalState` has been persisted so the data can be
            // removed from `pending_create_peers`.
            let mut pending_create_peers = self.ctx.pending_create_peers.lock().unwrap();
            assert_eq!(
                pending_create_peers.remove(&self.fsm.region_id()),
                Some((self.fsm.peer_id(), false))
            );
        }

        if let Some(r) = meta
            .region_ranges
            .insert(enc_end_key(&region), region.get_id())
        {
            panic!("{} unexpected region {:?}", self.fsm.peer.tag, r);
        }
        let prev = meta.regions.insert(region.get_id(), region.clone());
        assert_eq!(prev, Some(prev_region));
        drop(meta);

        self.fsm.peer.read_progress.update_leader_info(
            self.fsm.peer.leader_id(),
            self.fsm.peer.term(),
            &region,
        );

        for r in &persist_res.destroy_regions {
            if let Err(e) = self.ctx.router.force_send(
                r.get_id(),
                PeerMsg::SignificantMsg(SignificantMsg::MergeResult {
                    target_region_id: self.fsm.region_id(),
                    target: self.fsm.peer.peer.clone(),
                    result: MergeResultKind::FromTargetSnapshotStep2,
                }),
            ) {
                panic!(
                    "{} failed to send merge result(FromTargetSnapshotStep2) to source region {}, err {}",
                    self.fsm.peer.tag,
                    r.get_id(),
                    e
                );
            }
        }
    }

    fn on_ready_result(
        &mut self,
        exec_results: &mut VecDeque<ExecResult<EK::Snapshot>>,
        metrics: &ApplyMetrics,
    ) {
        // handle executing committed log results
        while let Some(result) = exec_results.pop_front() {
            match result {
                ExecResult::ChangePeer(cp) => self.on_ready_change_peer(cp),
                ExecResult::CompactLog {
                    state,
                    first_index,
                    has_pending,
                } => {
                    self.fsm.peer.has_pending_compact_cmd = has_pending;
                    self.on_ready_compact_log(first_index, state);
                }
                ExecResult::SplitRegion {
                    derived,
                    regions,
                    new_split_regions,
                    amortize_source_region_size,
                } => self.on_ready_split_region(
                    derived,
                    regions,
                    new_split_regions,
                    amortize_source_region_size,
                ),
                ExecResult::PrepareMerge { region, state } => {
                    self.on_ready_prepare_merge(region, state)
                }
                ExecResult::CommitMerge {
                    index,
                    region,
                    source,
                } => self.on_ready_commit_merge(index, region, source),
                ExecResult::RollbackMerge { region, commit } => {
                    self.on_ready_rollback_merge(commit, Some(region))
                }
                ExecResult::ComputeHash {
                    region,
                    index,
                    context,
                    snap,
                } => self.on_ready_compute_hash(region, index, context, snap),
                ExecResult::VerifyHash {
                    index,
                    context,
                    hash,
                } => self.on_ready_verify_hash(index, context, hash),
                ExecResult::DeleteRange { .. } => {
                    // TODO: clean user properties?
                }
                ExecResult::IngestSst { ssts } => self.on_ingest_sst_result(ssts),
                ExecResult::TransferLeader { term } => self.on_transfer_leader(term),
                ExecResult::Flashback { region } => self.on_set_flashback_state(region),
                ExecResult::BatchSwitchWitness(switches) => {
                    self.on_ready_batch_switch_witness(switches)
                }
                ExecResult::HasPendingCompactCmd(has_pending) => {
                    self.fsm.peer.has_pending_compact_cmd = has_pending;
                    if has_pending {
                        self.register_pull_voter_replicated_index_tick();
                    }
                }
            }
        }

        // Update metrics only when all exec_results are finished in case the metrics is
        // counted multiple times when waiting for commit merge
        self.ctx.store_stat.lock_cf_bytes_written += metrics.lock_cf_written_bytes;
        self.ctx.store_stat.engine_total_bytes_written += metrics.written_bytes;
        self.ctx.store_stat.engine_total_keys_written += metrics.written_keys;
    }

    /// Check if a request is valid if it has valid prepare_merge/commit_merge
    /// proposal.
    fn check_merge_proposal(&self, msg: &mut RaftCmdRequest) -> Result<()> {
        if !msg.get_admin_request().has_prepare_merge()
            && !msg.get_admin_request().has_commit_merge()
        {
            return Ok(());
        }

        let region = self.fsm.peer.region();
        if msg.get_admin_request().has_prepare_merge() {
            // Just for simplicity, do not start region merge while in joint state
            if self.fsm.peer.in_joint_state() {
                return Err(box_err!(
                    "{} region in joint state, can not propose merge command, command: {:?}",
                    self.fsm.peer.tag,
                    msg.get_admin_request()
                ));
            }
            let target_region = msg.get_admin_request().get_prepare_merge().get_target();
            {
                let meta = self.ctx.store_meta.lock().unwrap();
                match meta.regions.get(&target_region.get_id()) {
                    Some(r) => {
                        if r != target_region {
                            return Err(box_err!(
                                "target region not matched, skip proposing: {:?} != {:?}",
                                r,
                                target_region
                            ));
                        }
                    }
                    None => {
                        return Err(box_err!(
                            "target region {} doesn't exist.",
                            target_region.get_id()
                        ));
                    }
                }
            }
            if !util::is_sibling_regions(target_region, region) {
                return Err(box_err!(
                    "{:?} and {:?} are not sibling, skip proposing.",
                    target_region,
                    region
                ));
            }
            if !region_on_same_stores(target_region, region) {
                return Err(box_err!(
                    "peers doesn't match {:?} != {:?}, reject merge",
                    region.get_peers(),
                    target_region.get_peers()
                ));
            }
        } else {
            let source_region = msg.get_admin_request().get_commit_merge().get_source();
            if !util::is_sibling_regions(source_region, region) {
                return Err(box_err!(
                    "{:?} and {:?} should be sibling",
                    source_region,
                    region
                ));
            }
            if !region_on_same_stores(source_region, region) {
                return Err(box_err!(
                    "peers not matched: {:?} {:?}",
                    source_region,
                    region
                ));
            }
        }

        Ok(())
    }

    fn pre_propose_raft_command(
        &mut self,
        msg: &RaftCmdRequest,
    ) -> Result<Option<RaftCmdResponse>> {
        // Check store_id, make sure that the msg is dispatched to the right place.
        if let Err(e) = util::check_store_id(msg.get_header(), self.store_id()) {
            self.ctx
                .raft_metrics
                .invalid_proposal
                .mismatch_store_id
                .inc();
            return Err(e);
        }
        if msg.has_status_request() {
            // For status commands, we handle it here directly.
            let resp = self.execute_status_command(msg)?;
            return Ok(Some(resp));
        }

        // Check whether the store has the right peer to handle the request.
        let leader_id = self.fsm.peer.leader_id();
        let request = msg.get_requests();

        // peer_id must be the same as peer's.
        if let Err(e) = util::check_peer_id(msg.get_header(), self.fsm.peer.peer_id()) {
            self.ctx
                .raft_metrics
                .invalid_proposal
                .mismatch_peer_id
                .inc();
            return Err(e);
        }

        if self.fsm.peer.force_leader.is_some() {
            self.ctx.raft_metrics.invalid_proposal.force_leader.inc();
            // in force leader state, forbid requests to make the recovery progress less
            // error-prone
            if !(msg.has_admin_request()
                && (msg.get_admin_request().get_cmd_type() == AdminCmdType::ChangePeer
                    || msg.get_admin_request().get_cmd_type() == AdminCmdType::ChangePeerV2))
            {
                return Err(Error::RecoveryInProgress(self.region_id()));
            }
        }

        // ReadIndex can be processed on the replicas.
        let is_read_index_request =
            request.len() == 1 && request[0].get_cmd_type() == CmdType::ReadIndex;
        let read_only = msg.get_requests().iter().all(|r| {
            matches!(
                r.get_cmd_type(),
                CmdType::Get | CmdType::Snap | CmdType::ReadIndex,
            )
        });
        let region_id = self.region_id();
        let allow_replica_read = read_only && msg.get_header().get_replica_read();
        let flags = WriteBatchFlags::from_bits_check(msg.get_header().get_flags());
        let allow_stale_read = read_only && flags.contains(WriteBatchFlags::STALE_READ);
        if !self.fsm.peer.is_leader()
            && !is_read_index_request
            && !allow_replica_read
            && !allow_stale_read
        {
            self.ctx.raft_metrics.invalid_proposal.not_leader.inc();
            let leader = self.fsm.peer.get_peer_from_cache(leader_id);
            self.fsm.reset_hibernate_state(GroupState::Chaos);
            self.register_raft_base_tick();
            return Err(Error::NotLeader(region_id, leader));
        }

        // Forbid requests when it's a witness unless it's transfer leader
        if self.fsm.peer.is_witness()
            && !(msg.has_admin_request()
                && msg.get_admin_request().get_cmd_type() == AdminCmdType::TransferLeader)
        {
            self.ctx.raft_metrics.invalid_proposal.witness.inc();
            return Err(Error::IsWitness(self.region_id()));
        }

        fail_point!("ignore_forbid_leader_to_be_witness", |_| Ok(None));

        // Forbid requests to switch it into a witness when it's a leader
        if self.fsm.peer.is_leader()
            && msg.has_admin_request()
            && msg.get_admin_request().get_cmd_type() == AdminCmdType::BatchSwitchWitness
            && msg
                .get_admin_request()
                .get_switch_witnesses()
                .get_switch_witnesses()
                .iter()
                .any(|s| s.get_peer_id() == self.fsm.peer.peer.get_id() && s.get_is_witness())
        {
            self.ctx.raft_metrics.invalid_proposal.witness.inc();
            return Err(Error::IsWitness(self.region_id()));
        }

        // Forbid requests when it becomes to non-witness but not finish applying
        // snapshot.
        if self.fsm.peer.wait_data {
            self.ctx.raft_metrics.invalid_proposal.non_witness.inc();
            return Err(Error::IsWitness(self.region_id()));
        }

        // check whether the peer is initialized.
        if !self.fsm.peer.is_initialized() {
            self.ctx
                .raft_metrics
                .invalid_proposal
                .region_not_initialized
                .inc();
            return Err(Error::RegionNotInitialized(region_id));
        }
        // If the peer is applying snapshot, it may drop some sending messages, that
        // could make clients wait for response until timeout.
        if self.fsm.peer.is_handling_snapshot() {
            self.ctx
                .raft_metrics
                .invalid_proposal
                .is_applying_snapshot
                .inc();
            // TODO: replace to a more suitable error.
            return Err(Error::Other(box_err!(
                "{} peer is applying snapshot",
                self.fsm.peer.tag
            )));
        }
        // Check whether the term is stale.
        if let Err(e) = util::check_term(msg.get_header(), self.fsm.peer.term()) {
            self.ctx.raft_metrics.invalid_proposal.stale_command.inc();
            return Err(e);
        }

        match util::check_req_region_epoch(msg, self.fsm.peer.region(), true) {
            Err(Error::EpochNotMatch(m, mut new_regions)) => {
                // Attach the region which might be split from the current region. But it
                // doesn't matter if the region is not split from the current region. If the
                // region meta received by the TiKV driver is newer than the meta cached in the
                // driver, the meta is updated.
                let requested_version = msg.get_header().get_region_epoch().version;
                self.collect_sibling_region(requested_version, &mut new_regions);
                self.ctx.raft_metrics.invalid_proposal.epoch_not_match.inc();
                return Err(Error::EpochNotMatch(m, new_regions));
            }
            Err(e) => return Err(e),
            _ => {}
        };
        // Check whether the region is in the flashback state and the request could be
        // proposed. Skip the not prepared error because the
        // `self.region().is_in_flashback` may not be the latest right after applying
        // the `PrepareFlashback` admin command, we will let it pass here and check in
        // the apply phase and because a read-only request doesn't need to be applied,
        // so it will be allowed during the flashback progress, for example, a snapshot
        // request.
        let header = msg.get_header();
        let admin_type = msg.admin_request.as_ref().map(|req| req.get_cmd_type());
        if let Err(e) = util::check_flashback_state(
            self.region().is_in_flashback,
            self.region().flashback_start_ts,
            header,
            admin_type,
            region_id,
            true,
        ) {
            match e {
                Error::FlashbackInProgress(..) => self
                    .ctx
                    .raft_metrics
                    .invalid_proposal
                    .flashback_in_progress
                    .inc(),
                Error::FlashbackNotPrepared(_) => self
                    .ctx
                    .raft_metrics
                    .invalid_proposal
                    .flashback_not_prepared
                    .inc(),
                _ => unreachable!("{:?}", e),
            }
            return Err(e);
        }

        Ok(None)
    }

    /// Proposes pending batch raft commands (if any), then proposes the
    /// provided raft command.
    #[inline]
    fn propose_raft_command(
        &mut self,
        msg: RaftCmdRequest,
        cb: Callback<EK::Snapshot>,
        diskfullopt: DiskFullOpt,
    ) {
        // Propose pending commands before processing new one.
        self.propose_pending_batch_raft_command();
        self.propose_raft_command_internal(msg, cb, diskfullopt);
    }

    /// Propose the raft command directly.
    /// Note that this function introduces a reorder between this command and
    /// batched commands.
    fn propose_raft_command_internal(
        &mut self,
        mut msg: RaftCmdRequest,
        cb: Callback<EK::Snapshot>,
        diskfullopt: DiskFullOpt,
    ) {
        if self.fsm.peer.pending_remove {
            apply::notify_req_region_removed(self.region_id(), cb);
            return;
        }

        if self.ctx.raft_metrics.waterfall_metrics {
            let now = Instant::now();
            for tracker in cb.write_trackers() {
                tracker.observe(now, &self.ctx.raft_metrics.wf_batch_wait, |t| {
                    &mut t.metrics.wf_batch_wait_nanos
                });
            }
        }

        match self.pre_propose_raft_command(&msg) {
            Ok(Some(resp)) => {
                cb.invoke_with_response(resp);
                return;
            }
            Err(e) => {
                debug!(
                    "failed to propose";
                    "region_id" => self.region_id(),
                    "peer_id" => self.fsm.peer_id(),
                    "message" => ?msg,
                    "err" => %e,
                );
                cb.invoke_with_response(new_error(e));
                return;
            }
            _ => (),
        }

        if let Err(e) = self.check_merge_proposal(&mut msg) {
            warn!(
                "failed to propose merge";
                "region_id" => self.region_id(),
                "peer_id" => self.fsm.peer_id(),
                "message" => ?msg,
                "err" => %e,
                "error_code" => %e.error_code(),
            );
            cb.invoke_with_response(new_error(e));
            return;
        }

        // Note:
        // The peer that is being checked is a leader. It might step down to be a
        // follower later. It doesn't matter whether the peer is a leader or not. If
        // it's not a leader, the proposing command log entry can't be committed.

        let mut resp = RaftCmdResponse::default();
        let term = self.fsm.peer.term();
        bind_term(&mut resp, term);
        if self.fsm.peer.propose(self.ctx, cb, msg, resp, diskfullopt) {
            self.fsm.has_ready = true;
        }

        if self.fsm.peer.should_wake_up {
            self.reset_raft_tick(GroupState::Ordered);
        }

        self.register_pd_heartbeat_tick();

        // TODO: add timeout, if the command is not applied after timeout,
        // we will call the callback with timeout error.
    }

    fn collect_sibling_region(&self, requested_version: u64, regions: &mut Vec<Region>) {
        let mut max_version = self.fsm.peer.region().get_region_epoch().version;
        if requested_version >= max_version {
            // Our information is stale.
            return;
        }
        // Current region is included in the vec.
        let mut collect_cnt = max_version - requested_version;
        let anchor = Excluded(enc_end_key(self.fsm.peer.region()));
        let meta = self.ctx.store_meta.lock().unwrap();
        let mut ranges = if self.ctx.cfg.right_derive_when_split {
            meta.region_ranges.range((Unbounded::<Vec<u8>>, anchor))
        } else {
            meta.region_ranges.range((anchor, Unbounded::<Vec<u8>>))
        };

        for _ in 0..MAX_REGIONS_IN_ERROR {
            let res = if self.ctx.cfg.right_derive_when_split {
                ranges.next_back()
            } else {
                ranges.next()
            };
            if let Some((_, id)) = res {
                let r = &meta.regions[id];
                collect_cnt -= 1;
                // For example, A is split into B, A, and then B is split into C, B.
                if r.get_region_epoch().version >= max_version {
                    // It doesn't matter if it's a false positive, as it's limited by
                    // MAX_REGIONS_IN_ERROR.
                    collect_cnt += r.get_region_epoch().version - max_version;
                    max_version = r.get_region_epoch().version;
                }
                regions.push(r.to_owned());
                if collect_cnt == 0 {
                    return;
                }
            } else {
                return;
            }
        }
    }

    fn register_raft_gc_log_tick(&mut self) {
        self.schedule_tick(PeerTick::RaftLogGc)
    }

    #[allow(clippy::if_same_then_else)]
    fn on_raft_gc_log_tick(&mut self, force_compact: bool) {
        if !self.fsm.peer.is_leader() {
            // `compact_cache_to` is called when apply, there is no need to call
            // `compact_to` here, snapshot generating has already been cancelled
            // when the role becomes follower.
            return;
        }
        if !self.fsm.peer.get_store().is_entry_cache_empty() || !self.ctx.cfg.hibernate_regions {
            self.register_raft_gc_log_tick();
        }
        fail_point!("on_raft_log_gc_tick_1", self.fsm.peer_id() == 1, |_| {});
        fail_point!("on_raft_gc_log_tick", |_| {});
        debug_assert!(!self.fsm.stopped);

        // As leader, we would not keep caches for the peers that didn't response
        // heartbeat in the last few seconds. That happens probably because
        // another TiKV is down. In this case if we do not clean up the cache,
        // it may keep growing.
        let drop_cache_duration =
            self.ctx.cfg.raft_heartbeat_interval() + self.ctx.cfg.raft_entry_cache_life_time.0;
        let cache_alive_limit = Instant::now() - drop_cache_duration;

        // Leader will replicate the compact log command to followers,
        // If we use current replicated_index (like 10) as the compact index,
        // when we replicate this log, the newest replicated_index will be 11,
        // but we only compact the log to 10, not 11, at that time,
        // the first index is 10, and replicated_index is 11, with an extra log,
        // and we will do compact again with compact index 11, in cycles...
        // So we introduce a threshold, if replicated index - first index > threshold,
        // we will try to compact log.
        // raft log entries[..............................................]
        //                  ^                                       ^
        //                  |-----------------threshold------------ |
        //              first_index                         replicated_index
        // `alive_cache_idx` is the smallest `replicated_index` of healthy up nodes.
        // `alive_cache_idx` is only used to gc cache.
        let applied_idx = self.fsm.peer.get_store().applied_index();
        let truncated_idx = self.fsm.peer.get_store().truncated_index();
        let first_idx = self.fsm.peer.get_store().first_index();
        let last_idx = self.fsm.peer.get_store().last_index();

        let mut voter_replicated_idx = last_idx;
        let (mut replicated_idx, mut alive_cache_idx) = (last_idx, last_idx);
        for (peer_id, p) in self.fsm.peer.raft_group.raft.prs().iter() {
            let peer = find_peer_by_id(self.region(), *peer_id).unwrap();
            if !is_learner(peer) && voter_replicated_idx > p.matched {
                voter_replicated_idx = p.matched;
            }
            if replicated_idx > p.matched {
                replicated_idx = p.matched;
            }
            if let Some(last_heartbeat) = self.fsm.peer.peer_heartbeats.get(peer_id) {
                if *last_heartbeat > cache_alive_limit {
                    if alive_cache_idx > p.matched && p.matched >= truncated_idx {
                        alive_cache_idx = p.matched;
                    } else if p.matched == 0 {
                        // the new peer is still applying snapshot, do not compact cache now
                        alive_cache_idx = 0;
                    }
                }
            }
        }

        // When an election happened or a new peer is added, replicated_idx can be 0.
        if replicated_idx > 0 {
            assert!(
                last_idx >= replicated_idx,
                "expect last index {} >= replicated index {}",
                last_idx,
                replicated_idx
            );
            REGION_MAX_LOG_LAG.observe((last_idx - replicated_idx) as f64);
        }

        // leader may call `get_term()` on the latest replicated index, so compact
        // entries before `alive_cache_idx` instead of `alive_cache_idx + 1`.
        self.fsm
            .peer
            .mut_store()
            .compact_entry_cache(std::cmp::min(alive_cache_idx, applied_idx + 1));
        if needs_evict_entry_cache(self.ctx.cfg.evict_cache_on_memory_ratio) {
            self.fsm.peer.mut_store().evict_entry_cache(true);
            if !self.fsm.peer.get_store().is_entry_cache_empty() {
                self.register_entry_cache_evict_tick();
            }
        }

        let mut compact_idx = if force_compact && replicated_idx > first_idx {
            replicated_idx
        } else if (applied_idx > first_idx
            && applied_idx - first_idx >= self.ctx.cfg.raft_log_gc_count_limit())
            || (self.fsm.peer.raft_log_size_hint >= self.ctx.cfg.raft_log_gc_size_limit().0)
        {
            std::cmp::max(first_idx + (last_idx - first_idx) / 2, replicated_idx)
        } else if replicated_idx < first_idx || last_idx - first_idx < 3 {
            // In the current implementation one compaction can't delete all stale Raft
            // logs. There will be at least 3 entries left after one compaction:
            // ```
            // |------------- entries needs to be compacted ----------|
            // [entries...][the entry at `compact_idx`][the last entry][new compaction entry]
            //             |-------------------- entries will be left ----------------------|
            // ```
            self.ctx.raft_metrics.raft_log_gc_skipped.reserve_log.inc();
            return;
        } else if replicated_idx - first_idx < self.ctx.cfg.raft_log_gc_threshold
            && self.fsm.skip_gc_raft_log_ticks < self.ctx.cfg.raft_log_reserve_max_ticks
        {
            self.ctx
                .raft_metrics
                .raft_log_gc_skipped
                .threshold_limit
                .inc();
            // Logs will only be kept `max_ticks` * `raft_log_gc_tick_interval`.
            self.fsm.skip_gc_raft_log_ticks += 1;
            self.register_raft_gc_log_tick();
            return;
        } else {
            replicated_idx
        };
        assert!(compact_idx >= first_idx);
        // Have no idea why subtract 1 here, but original code did this by magic.
        compact_idx -= 1;
        if compact_idx < first_idx {
            // In case compact_idx == first_idx before subtraction.
            self.ctx
                .raft_metrics
                .raft_log_gc_skipped
                .compact_idx_too_small
                .inc();
            return;
        }

        // Create a compact log request and notify directly.
        let region_id = self.fsm.peer.region().get_id();
        let peer = self.fsm.peer.peer.clone();
        let term = self.fsm.peer.get_index_term(compact_idx);
        let request =
            new_compact_log_request(region_id, peer, compact_idx, term, voter_replicated_idx);
        self.propose_raft_command_internal(
            request,
            Callback::None,
            DiskFullOpt::AllowedOnAlmostFull,
        );

        self.fsm.skip_gc_raft_log_ticks = 0;
        self.register_raft_gc_log_tick();
        PEER_GC_RAFT_LOG_COUNTER.inc_by(compact_idx - first_idx);
    }

    fn register_entry_cache_evict_tick(&mut self) {
        self.schedule_tick(PeerTick::EntryCacheEvict)
    }

    fn on_entry_cache_evict_tick(&mut self) {
        fail_point!("on_entry_cache_evict_tick", |_| {});
        if needs_evict_entry_cache(self.ctx.cfg.evict_cache_on_memory_ratio) {
            self.fsm.peer.mut_store().evict_entry_cache(true);
            if !self.fsm.peer.get_store().is_entry_cache_empty() {
                self.register_entry_cache_evict_tick();
            }
        }
    }

    fn register_check_long_uncommitted_tick(&mut self) {
        self.schedule_tick(PeerTick::CheckLongUncommitted)
    }

    fn on_check_long_uncommitted_tick(&mut self) {
        if !self.fsm.peer.is_leader() || self.fsm.hibernate_state.group_state() == GroupState::Idle
        {
            return;
        }
        fail_point!(
            "on_check_long_uncommitted_tick_1",
            self.fsm.peer.peer_id() == 1,
            |_| {}
        );
        self.fsm.peer.check_long_uncommitted_proposals(self.ctx);
        self.register_check_long_uncommitted_tick();
    }

    fn on_request_snapshot_tick(&mut self) {
        fail_point!("ignore request snapshot", |_| {
            self.schedule_tick(PeerTick::RequestSnapshot);
        });
        if !self.fsm.peer.wait_data {
            return;
        }
        if self.fsm.peer.is_leader()
            || self.fsm.peer.is_handling_snapshot()
            || self.fsm.peer.has_pending_snapshot()
        {
            self.schedule_tick(PeerTick::RequestSnapshot);
            return;
        }
        self.fsm.peer.request_index = self.fsm.peer.raft_group.raft.raft_log.last_index();
        let last_term = self.fsm.peer.get_index_term(self.fsm.peer.request_index);
        if last_term == self.fsm.peer.term() {
            self.fsm.peer.should_reject_msgappend = true;
            if let Err(e) = self.fsm.peer.raft_group.request_snapshot() {
                error!(
                    "failed to request snapshot";
                    "region_id" => self.fsm.region_id(),
                    "peer_id" => self.fsm.peer_id(),
                    "err" => %e,
                );
            }
        } else {
            // If a leader change occurs after switch to non-witness, it should be
            // continue processing `MsgAppend` until `last_term == term`, then retry
            // to request snapshot.
            self.fsm.peer.should_reject_msgappend = false;
        }
        // Requesting a snapshot may fail, so register a periodic event as a defense
        // until succeeded.
        self.schedule_tick(PeerTick::RequestSnapshot);
    }

    fn on_request_voter_replicated_index(&mut self) {
        if !self.fsm.peer.is_witness() || !self.fsm.peer.has_pending_compact_cmd {
            return;
        }
        if self.fsm.peer.last_compacted_time.elapsed()
            > self.ctx.cfg.request_voter_replicated_index_interval.0
        {
            let mut msg = ExtraMessage::default();
            msg.set_type(ExtraMessageType::MsgVoterReplicatedIndexRequest);
            let leader_id = self.fsm.peer.leader_id();
            let leader = self.fsm.peer.get_peer_from_cache(leader_id);
            if let Some(leader) = leader {
                self.fsm
                    .peer
                    .send_extra_message(msg, &mut self.ctx.trans, &leader);
            }
        }
        self.register_pull_voter_replicated_index_tick();
    }

    fn register_check_leader_lease_tick(&mut self) {
        self.schedule_tick(PeerTick::CheckLeaderLease)
    }

    fn on_check_leader_lease_tick(&mut self) {
        if !self.fsm.peer.is_leader() || self.fsm.hibernate_state.group_state() == GroupState::Idle
        {
            return;
        }
        self.try_renew_leader_lease("tick");
        self.register_check_leader_lease_tick();
    }

    fn register_split_region_check_tick(&mut self) {
        self.schedule_tick(PeerTick::SplitRegionCheck);
    }

    #[inline]
    fn region_split_skip_max_count(&self) -> usize {
        fail_point!("region_split_skip_max_count", |_| { usize::max_value() });
        REGION_SPLIT_SKIP_MAX_COUNT
    }

    fn on_split_region_check_tick(&mut self) {
        if !self.fsm.peer.is_leader() {
            return;
        }

        // When restart, the may_skip_split_check will be false. The split check will
        // first check the region size, and then check whether the region should split.
        // This should work even if we change the region max size.
        // If peer says should update approximate size, update region size and check
        // whether the region should split.
        // We assume that `may_skip_split_check` is only set true after the split check
        // task is scheduled.
        if self.fsm.peer.may_skip_split_check
            && self.fsm.peer.compaction_declined_bytes < self.ctx.cfg.region_split_check_diff().0
            && self.fsm.peer.size_diff_hint < self.ctx.cfg.region_split_check_diff().0
        {
            return;
        }

        fail_point!("on_split_region_check_tick", |_| {});
        self.register_split_region_check_tick();

        // To avoid frequent scan, we only add new scan tasks if all previous tasks
        // have finished.
        // TODO: check whether a gc progress has been started.
        if self.ctx.split_check_scheduler.is_busy() {
            return;
        }

        // When Lightning or BR is importing data to TiKV, their ingest-request may fail
        // because of region-epoch not matched. So we hope TiKV do not check region size
        // and split region during importing.
        if self.ctx.importer.get_mode() == SwitchMode::Import
            || self.ctx.importer.region_in_import_mode(self.region())
        {
            return;
        }

        // bulk insert too fast may cause snapshot stale very soon, worst case it stale
        // before sending. so when snapshot is generating or sending, skip split check
        // at most 3 times. There is a trade off between region size and snapshot
        // success rate. Split check is triggered every 10 seconds. If a snapshot can't
        // be generated in 30 seconds, it might be just too large to be generated. Split
        // it into smaller size can help generation. check issue 330 for more
        // info.
        if self.fsm.peer.get_store().is_generating_snapshot()
            && self.fsm.skip_split_count < self.region_split_skip_max_count()
        {
            self.fsm.skip_split_count += 1;
            return;
        }
        self.fsm.skip_split_count = 0;
        let task = SplitCheckTask::split_check(
            self.region().clone(),
            true,
            CheckPolicy::Scan,
            self.gen_bucket_range_for_update(),
        );
        if let Err(e) = self.ctx.split_check_scheduler.schedule(task) {
            error!(
                "failed to schedule split check";
                "region_id" => self.fsm.region_id(),
                "peer_id" => self.fsm.peer_id(),
                "err" => %e,
            );
            return;
        }
        self.fsm.peer.size_diff_hint = 0;
        self.fsm.peer.compaction_declined_bytes = 0;
        // the task is scheduled, next tick may skip it.
        self.fsm.peer.may_skip_split_check = true;
    }

    fn on_prepare_split_region(
        &mut self,
        region_epoch: metapb::RegionEpoch,
        split_keys: Vec<Vec<u8>>,
        cb: Callback<EK::Snapshot>,
        source: &str,
        amortize_source_region_size: bool,
    ) {
        info!(
            "on split";
            "region_id" => self.fsm.region_id(),
            "peer_id" => self.fsm.peer_id(),
            "split_keys" => %KeysInfoFormatter(split_keys.iter()),
            "source" => source,
        );

        if !self.fsm.peer.is_leader() {
            // region on this store is no longer leader, skipped.
            info!(
                "not leader, skip proposing split";
                "region_id" => self.fsm.region_id(),
                "peer_id" => self.fsm.peer_id(),
            );
            cb.invoke_with_response(new_error(Error::NotLeader(
                self.region_id(),
                self.fsm.peer.get_peer_from_cache(self.fsm.peer.leader_id()),
            )));
            return;
        }
        if let Err(e) = util::validate_split_region(
            self.fsm.region_id(),
            self.fsm.peer_id(),
            self.region(),
            &region_epoch,
            &split_keys,
        ) {
            info!(
                "invalid split request";
                "err" => ?e,
                "region_id" => self.fsm.region_id(),
                "peer_id" => self.fsm.peer_id(),
                "source" => %source
            );
            cb.invoke_with_response(new_error(e));
            return;
        }
        let region = self.fsm.peer.region();
        let task = PdTask::AskBatchSplit {
            region: region.clone(),
            split_keys,
            peer: self.fsm.peer.peer.clone(),
            right_derive: self.ctx.cfg.right_derive_when_split,
            amortize_source_region_size,
            callback: cb,
        };
        if let Err(ScheduleError::Stopped(t)) = self.ctx.pd_scheduler.schedule(task) {
            error!(
                "failed to notify pd to split: Stopped";
                "region_id" => self.fsm.region_id(),
                "peer_id" => self.fsm.peer_id(),
            );
            match t {
                PdTask::AskBatchSplit { callback, .. } => {
                    callback.invoke_with_response(new_error(box_err!(
                        "{} failed to split: Stopped",
                        self.fsm.peer.tag
                    )));
                }
                _ => unreachable!(),
            }
        }
    }

    fn on_approximate_region_size(&mut self, size: u64) {
        self.fsm.peer.approximate_size = Some(size);
        self.register_split_region_check_tick();
        self.register_pd_heartbeat_tick();
        fail_point!("on_approximate_region_size");
    }

    fn on_approximate_region_keys(&mut self, keys: u64) {
        self.fsm.peer.approximate_keys = Some(keys);
        self.register_split_region_check_tick();
        self.register_pd_heartbeat_tick();
    }

    fn on_refresh_region_buckets(
        &mut self,
        region_epoch: RegionEpoch,
        mut buckets: Vec<Bucket>,
        bucket_ranges: Option<Vec<BucketRange>>,
        _cb: Callback<EK::Snapshot>,
    ) {
        #[cfg(any(test, feature = "testexport"))]
        let test_only_callback = |_callback, region_buckets| {
            if let Callback::Test { cb } = _callback {
                let peer_stat = PeerInternalStat {
                    buckets: region_buckets,
                    bucket_ranges: None,
                };
                cb(peer_stat);
            }
        };

        // bucket version layout
        //   term       logical counter
        // |-----------|-----------|
        //  high bits     low bits
        // term: given 10s election timeout, the 32 bit means 1362 year running time
        let gen_bucket_version = |term, current_version| {
            let current_version_term = current_version >> 32;
            let bucket_version: u64 = if current_version_term == term {
                current_version + 1
            } else {
                if term > u32::MAX.into() {
                    error!(
                        "unexpected term {} more than u32::MAX. Bucket version will be backward.",
                        term
                    );
                }
                term << 32
            };
            bucket_version
        };

        let region = self.fsm.peer.region();
        if util::is_epoch_stale(&region_epoch, region.get_region_epoch()) {
            info!(
                "receive a stale refresh region bucket message";
                "region_id" => self.fsm.region_id(),
                "peer_id" => self.fsm.peer_id(),
                "epoch" => ?region_epoch,
                "current_epoch" => ?region.get_region_epoch(),
            );

            // test purpose
            #[cfg(any(test, feature = "testexport"))]
            {
                let default_buckets = BucketStat::default();
                test_only_callback(
                    _cb,
                    self.fsm
                        .peer
                        .region_buckets
                        .as_ref()
                        .unwrap_or(&default_buckets)
                        .meta
                        .clone(),
                );
            }
            return;
        }

        let mut current_version = self
            .fsm
            .peer
            .region_buckets
            .as_ref()
            .map(|b| b.meta.version)
            .unwrap_or_default();
        if current_version == 0 {
            current_version = self
                .fsm
                .peer
                .last_region_buckets
                .as_ref()
                .map(|b| b.meta.version)
                .unwrap_or_default();
        }
        let mut region_buckets: BucketStat;
        if let Some(bucket_ranges) = bucket_ranges {
            assert_eq!(buckets.len(), bucket_ranges.len());
            let mut i = 0;
            region_buckets = self.fsm.peer.region_buckets.clone().unwrap();
            let mut meta = (*region_buckets.meta).clone();
            if !buckets.is_empty() {
                meta.version = gen_bucket_version(self.fsm.peer.term(), current_version);
            }
            meta.region_epoch = region_epoch;
            for (bucket, bucket_range) in buckets.into_iter().zip(bucket_ranges) {
                while i < meta.keys.len() && meta.keys[i] != bucket_range.0 {
                    i += 1;
                }
                assert!(i != meta.keys.len());
                // the bucket size is small and does not have split keys,
                // then it should be merged with its left neighbor
                let region_bucket_merge_size =
                    self.ctx.coprocessor_host.cfg.region_bucket_merge_size_ratio
                        * (self.ctx.coprocessor_host.cfg.region_bucket_size.0 as f64);
                if bucket.keys.is_empty() && bucket.size <= (region_bucket_merge_size as u64) {
                    meta.sizes[i] = bucket.size;
                    // i is not the last entry (which is end key)
                    assert!(i < meta.keys.len() - 1);
                    // the region has more than one bucket
                    // and the left neighbor + current bucket size is not very big
                    if meta.keys.len() > 2
                        && i != 0
                        && meta.sizes[i - 1] + bucket.size
                            < self.ctx.coprocessor_host.cfg.region_bucket_size.0 * 2
                    {
                        // bucket is too small
                        region_buckets.left_merge(i);
                        meta.left_merge(i);
                        continue;
                    }
                } else {
                    // update size
                    meta.sizes[i] = bucket.size / (bucket.keys.len() + 1) as u64;
                    // insert new bucket keys (split the original bucket)
                    for bucket_key in bucket.keys {
                        i += 1;
                        region_buckets.split(i);
                        meta.split(i, bucket_key);
                    }
                }
                i += 1;
            }
            region_buckets.meta = Arc::new(meta);
        } else {
            debug!(
                "refresh_region_buckets re-generates buckets";
                "region_id" => self.fsm.region_id(),
            );
            assert_eq!(buckets.len(), 1);
            let bucket_keys = buckets.pop().unwrap().keys;
            let bucket_count = bucket_keys.len() + 1;

            let mut meta = BucketMeta {
                region_id: self.fsm.region_id(),
                region_epoch,
                version: gen_bucket_version(self.fsm.peer.term(), current_version),
                keys: bucket_keys,
                sizes: vec![self.ctx.coprocessor_host.cfg.region_bucket_size.0; bucket_count],
            };
            meta.keys.insert(0, region.get_start_key().to_vec());
            meta.keys.push(region.get_end_key().to_vec());
            region_buckets = BucketStat::from_meta(Arc::new(meta));
        }

        let buckets_count = region_buckets.meta.keys.len() - 1;
        self.ctx.coprocessor_host.on_region_changed(
            region,
            RegionChangeEvent::UpdateBuckets(buckets_count),
            self.fsm.peer.get_role(),
        );
        let old_region_buckets: Option<BucketStat> =
            self.fsm.peer.region_buckets.replace(region_buckets);
        self.fsm.peer.last_region_buckets = old_region_buckets;
        let mut store_meta = self.ctx.store_meta.lock().unwrap();
        let version = self.fsm.peer.region_buckets.as_ref().unwrap().meta.version;
        if let Some(reader) = store_meta.readers.get_mut(&self.fsm.region_id()) {
            reader.update(ReadProgress::region_buckets(
                self.fsm.peer.region_buckets.as_ref().unwrap().meta.clone(),
            ));
        }

        // Notify followers to refresh their buckets version
        if self.fsm.peer.is_leader() {
            let peers = self.region().get_peers().to_vec();
            for p in peers {
                if &p == self.peer() || p.is_witness {
                    continue;
                }
                let mut extra_msg = ExtraMessage::default();
                extra_msg.set_type(ExtraMessageType::MsgRefreshBuckets);
                let mut refresh_buckets = RefreshBuckets::new();
                refresh_buckets.set_version(version);
                extra_msg.set_refresh_buckets(refresh_buckets);
                self.fsm
                    .peer
                    .send_extra_message(extra_msg, &mut self.ctx.trans, &p);
            }
        }

        debug!(
            "finished on_refresh_region_buckets";
            "region_id" => self.fsm.region_id(),
            "buckets count" => buckets_count,
            "buckets size" => ?self.fsm.peer.region_buckets.as_ref().unwrap().meta.sizes,
        );
        // test purpose
        #[cfg(any(test, feature = "testexport"))]
        test_only_callback(
            _cb,
            self.fsm.peer.region_buckets.as_ref().unwrap().meta.clone(),
        );
    }

    pub fn on_msg_refresh_buckets(&mut self, msg: RaftMessage) {
        // leader should not receive this message
        if self.fsm.peer.is_leader() {
            return;
        }
        let version = msg.get_extra_msg().get_refresh_buckets().get_version();
        let region_epoch = msg.get_region_epoch().clone();

        let meta = BucketMeta {
            region_id: self.region_id(),
            version,
            region_epoch,
            keys: vec![],
            sizes: vec![],
        };

        let mut store_meta = self.ctx.store_meta.lock().unwrap();
        if let Some(reader) = store_meta.readers.get_mut(&self.region_id()) {
            reader.update(ReadProgress::region_buckets(Arc::new(meta)));
        }
    }

    fn on_compaction_declined_bytes(&mut self, declined_bytes: u64) {
        self.fsm.peer.compaction_declined_bytes += declined_bytes;
        if self.fsm.peer.compaction_declined_bytes >= self.ctx.cfg.region_split_check_diff().0 {
            UPDATE_REGION_SIZE_BY_COMPACTION_COUNTER.inc();
        }
        self.register_split_region_check_tick();
    }

    // generate bucket range list to run split-check (to further split buckets)
    fn gen_bucket_range_for_update(&self) -> Option<Vec<BucketRange>> {
        if !self.ctx.coprocessor_host.cfg.enable_region_bucket() {
            return None;
        }
        let region_buckets = self.fsm.peer.region_buckets.as_ref()?;
        let stats = &region_buckets.stats;
        let keys = &region_buckets.meta.keys;

        let empty_last_keys = vec![];
        let empty_last_stats = metapb::BucketStats::default();
        let (last_keys, last_stats, stats_reset) = self
            .fsm
            .peer
            .last_region_buckets
            .as_ref()
            .map(|b| {
                (
                    &b.meta.keys,
                    &b.stats,
                    region_buckets.create_time != b.create_time,
                )
            })
            .unwrap_or((&empty_last_keys, &empty_last_stats, false));

        let mut bucket_ranges = vec![];
        let mut j = 0;
        assert_eq!(keys.len(), stats.write_bytes.len() + 1);
        for i in 0..stats.write_bytes.len() {
            let mut diff_in_bytes = stats.write_bytes[i];
            while j < last_keys.len() && keys[i] > last_keys[j] {
                j += 1;
            }
            if j < last_keys.len() && keys[i] == last_keys[j] {
                if !stats_reset {
                    diff_in_bytes -= last_stats.write_bytes[j];
                }
                j += 1;
            }

            // if the bucket's write_bytes exceed half of the configured region_bucket_size,
            // add it to the bucket_ranges for checking update
            let bucket_update_diff_size_threshold =
                self.ctx.coprocessor_host.cfg.region_bucket_size.0 / 2;
            if diff_in_bytes >= bucket_update_diff_size_threshold {
                bucket_ranges.push(BucketRange(keys[i].clone(), keys[i + 1].clone()));
            }
        }
        Some(bucket_ranges)
    }

    fn on_schedule_half_split_region(
        &mut self,
        region_epoch: &metapb::RegionEpoch,
        start_key: Option<Vec<u8>>,
        end_key: Option<Vec<u8>>,
        policy: CheckPolicy,
        source: &str,
        _cb: Callback<EK::Snapshot>,
    ) {
        let is_key_range = start_key.is_some() && end_key.is_some();
        info!(
            "on half split";
            "region_id" => self.fsm.region_id(),
            "peer_id" => self.fsm.peer_id(),
            "is_key_range" => is_key_range,
            "policy" => ?policy,
            "source" => source,
        );
        if !self.fsm.peer.is_leader() {
            // region on this store is no longer leader, skipped.
            warn!(
                "not leader, skip";
                "region_id" => self.fsm.region_id(),
                "peer_id" => self.fsm.peer_id(),
                "is_key_range" => is_key_range,
            );
            return;
        }

        let region = self.fsm.peer.region();
        if util::is_epoch_stale(region_epoch, region.get_region_epoch()) {
            warn!(
                "receive a stale halfsplit message";
                "region_id" => self.fsm.region_id(),
                "peer_id" => self.fsm.peer_id(),
                "is_key_range" => is_key_range,
            );
            return;
        }

        // Do not check the bucket ranges if we want to split the region with a given
        // key range, this is to avoid compatibility issues.
        let split_check_bucket_ranges = if !is_key_range {
            self.gen_bucket_range_for_update()
        } else {
            None
        };
        #[cfg(any(test, feature = "testexport"))]
        {
            if let Callback::Test { cb } = _cb {
                let peer_stat = PeerInternalStat {
                    buckets: Arc::default(),
                    bucket_ranges: split_check_bucket_ranges.clone(),
                };
                cb(peer_stat);
            }
        }
        let task = SplitCheckTask::split_check_key_range(
            region.clone(),
            start_key,
            end_key,
            false,
            policy,
            split_check_bucket_ranges,
        );
        if let Err(e) = self.ctx.split_check_scheduler.schedule(task) {
            error!(
                "failed to schedule split check";
                "region_id" => self.fsm.region_id(),
                "peer_id" => self.fsm.peer_id(),
                "is_key_range" => is_key_range,
                "err" => %e,
            );
        }
    }

    fn on_pd_heartbeat_tick(&mut self) {
        if !self.ctx.cfg.hibernate_regions {
            self.register_pd_heartbeat_tick();
        }
        self.fsm.peer.check_peers();

        if !self.fsm.peer.is_leader() {
            return;
        }
        self.fsm.peer.heartbeat_pd(self.ctx);
        if self.ctx.cfg.hibernate_regions && self.fsm.peer.replication_mode_need_catch_up() {
            self.register_pd_heartbeat_tick();
        }
    }

    fn register_pd_heartbeat_tick(&mut self) {
        self.schedule_tick(PeerTick::PdHeartbeat)
    }

    fn register_check_peers_availability_tick(&mut self) {
        fail_point!("ignore schedule check peers availability tick", |_| {});
        self.schedule_tick(PeerTick::CheckPeersAvailability)
    }

    fn on_check_peers_availability(&mut self) {
        let mut invalid_peers: Vec<u64> = Vec::new();
        for peer_id in self.fsm.peer.wait_data_peers.iter() {
            match self.fsm.peer.get_peer_from_cache(*peer_id) {
                Some(peer) => {
                    let mut msg = ExtraMessage::default();
                    msg.set_type(ExtraMessageType::MsgAvailabilityRequest);
                    self.fsm
                        .peer
                        .send_extra_message(msg, &mut self.ctx.trans, &peer);
                    debug!(
                        "check peer availability";
                        "target peer id" => *peer_id,
                    );
                }
                None => invalid_peers.push(*peer_id),
            }
        }
        // For some reasons, the peer corresponding to the previously saved peer_id
        // no longer exists. In order to avoid passing invalid information to pd when
        // reporting pending peers and affecting pd scheduling, remove it from the
        // `wait_data_peers`.
        self.fsm
            .peer
            .wait_data_peers
            .retain(|peer_id| !invalid_peers.contains(peer_id));
    }

    fn register_pull_voter_replicated_index_tick(&mut self) {
        self.schedule_tick(PeerTick::RequestVoterReplicatedIndex);
    }

    fn on_check_peer_stale_state_tick(&mut self) {
        if self.fsm.peer.pending_remove {
            return;
        }

        self.register_check_peer_stale_state_tick();

        if self.fsm.peer.is_handling_snapshot() || self.fsm.peer.has_pending_snapshot() {
            return;
        }

        if let Some(ForceLeaderState::ForceLeader { time, .. }) = self.fsm.peer.force_leader {
            // Clean up the force leader state after a timeout, since the PD recovery
            // process may have been aborted for some reasons.
            if time.saturating_elapsed()
                > cmp::max(
                    self.ctx.cfg.peer_stale_state_check_interval.0,
                    Duration::from_secs(60),
                )
            {
                self.on_exit_force_leader();
            }
        }

        if self.ctx.cfg.hibernate_regions {
            let group_state = self.fsm.hibernate_state.group_state();
            if group_state == GroupState::Idle {
                self.fsm.peer.ping();
                if !self.fsm.peer.is_leader() {
                    // The peer will keep tick some times after its state becomes
                    // GroupState::Idle, in which case its state shouldn't be changed.
                    if !self.fsm.tick_registry[PeerTick::Raft as usize] {
                        // If leader is able to receive message but can't send out any,
                        // follower should be able to start an election.
                        self.fsm.reset_hibernate_state(GroupState::PreChaos);
                    }
                } else {
                    self.fsm.has_ready = true;
                    // Schedule a pd heartbeat to discover down and pending peer when
                    // hibernate_regions is enabled.
                    self.register_pd_heartbeat_tick();
                }
            } else if group_state == GroupState::PreChaos {
                self.fsm.reset_hibernate_state(GroupState::Chaos);
            } else if group_state == GroupState::Chaos {
                // Register tick if it's not yet. Only when it fails to receive ping from leader
                // after two stale check can a follower actually tick.
                self.register_raft_base_tick();
            }
        }

        // If this peer detects the leader is missing for a long long time,
        // it should consider itself as a stale peer which is removed from
        // the original cluster.
        // This most likely happens in the following scenario:
        // At first, there are three peer A, B, C in the cluster, and A is leader.
        // Peer B gets down. And then A adds D, E, F into the cluster.
        // Peer D becomes leader of the new cluster, and then removes peer A, B, C.
        // After all these peer in and out, now the cluster has peer D, E, F.
        // If peer B goes up at this moment, it still thinks it is one of the cluster
        // and has peers A, C. However, it could not reach A, C since they are removed
        // from the cluster or probably destroyed.
        // Meantime, D, E, F would not reach B, since it's not in the cluster anymore.
        // In this case, peer B would notice that the leader is missing for a long time,
        // and it would check with pd to confirm whether it's still a member of the
        // cluster. If not, it destroys itself as a stale peer which is removed out
        // already.
        let state = self.fsm.peer.check_stale_state(self.ctx);
        fail_point!("peer_check_stale_state", state != StaleState::Valid, |_| {});
        match state {
            StaleState::Valid => (),
            StaleState::LeaderMissing => {
                warn!(
                    "leader missing longer than abnormal_leader_missing_duration";
                    "region_id" => self.fsm.region_id(),
                    "peer_id" => self.fsm.peer_id(),
                    "expect" => %self.ctx.cfg.abnormal_leader_missing_duration,
                );
                self.ctx
                    .raft_metrics
                    .leader_missing
                    .lock()
                    .unwrap()
                    .insert(self.region_id());
            }
            StaleState::ToValidate => {
                // for peer B in case 1 above
                warn!(
                    "leader missing longer than max_leader_missing_duration. \
                     To check with pd and other peers whether it's still valid";
                    "region_id" => self.fsm.region_id(),
                    "peer_id" => self.fsm.peer_id(),
                    "expect" => %self.ctx.cfg.max_leader_missing_duration,
                );

                self.fsm.peer.bcast_check_stale_peer_message(self.ctx);

                let task = PdTask::ValidatePeer {
                    peer: self.fsm.peer.peer.clone(),
                    region: self.fsm.peer.region().clone(),
                };
                if let Err(e) = self.ctx.pd_scheduler.schedule(task) {
                    error!(
                        "failed to notify pd";
                        "region_id" => self.fsm.region_id(),
                        "peer_id" => self.fsm.peer_id(),
                        "err" => %e,
                    )
                }
            }
        }
    }

    fn register_check_peer_stale_state_tick(&mut self) {
        self.schedule_tick(PeerTick::CheckPeerStaleState)
    }

    fn register_reactivate_memory_lock_tick(&mut self) {
        self.schedule_tick(PeerTick::ReactivateMemoryLock)
    }

    fn on_reactivate_memory_lock_tick(&mut self) {
        let mut pessimistic_locks = self.fsm.peer.txn_ext.pessimistic_locks.write();

        // If it is not leader, we needn't reactivate by tick. In-memory pessimistic
        // lock will be enabled when this region becomes leader again.
        // And this tick is currently only used for the leader transfer failure case.
        if !self.fsm.peer.is_leader() || pessimistic_locks.status != LocksStatus::TransferringLeader
        {
            return;
        }

        self.fsm.reactivate_memory_lock_ticks += 1;
        let transferring_leader = self.fsm.peer.raft_group.raft.lead_transferee.is_some();
        // `lead_transferee` is not set immediately after the lock status changes. So,
        // we need the tick count condition to avoid reactivating too early.
        if !transferring_leader
            && self.fsm.reactivate_memory_lock_ticks
                >= self.ctx.cfg.reactive_memory_lock_timeout_tick
        {
            pessimistic_locks.status = LocksStatus::Normal;
            self.fsm.reactivate_memory_lock_ticks = 0;
        } else {
            drop(pessimistic_locks);
            self.register_reactivate_memory_lock_tick();
        }
    }

    fn on_report_region_buckets_tick(&mut self) {
        if !self.fsm.peer.is_leader()
            || self.fsm.peer.region_buckets.is_none()
            || self.fsm.hibernate_state.group_state() == GroupState::Idle
        {
            return;
        }

        let region_id = self.region_id();
        let peer_id = self.fsm.peer_id();
        let region_buckets = self.fsm.peer.region_buckets.as_mut().unwrap();
        if let Err(e) = self
            .ctx
            .pd_scheduler
            .schedule(PdTask::ReportBuckets(region_buckets.clone()))
        {
            error!(
                "failed to report region buckets";
                "region_id" => region_id,
                "peer_id" => peer_id,
                "err" => ?e,
            );
        }
        // todo: it will delete in next pr.
        region_buckets.stats = new_bucket_stats(&region_buckets.meta);

        self.register_report_region_buckets_tick();
    }

    fn register_report_region_buckets_tick(&mut self) {
        self.schedule_tick(PeerTick::ReportBuckets)
    }
}

impl<'a, EK, ER, T: Transport> PeerFsmDelegate<'a, EK, ER, T>
where
    EK: KvEngine,
    ER: RaftEngine,
{
    fn on_ready_compute_hash(
        &mut self,
        region: metapb::Region,
        index: u64,
        context: Vec<u8>,
        snap: EK::Snapshot,
    ) {
        self.fsm.peer.consistency_state.last_check_time = Instant::now();
        let task = ConsistencyCheckTask::compute_hash(region, index, context, snap);
        info!(
            "schedule compute hash task";
            "region_id" => self.fsm.region_id(),
            "peer_id" => self.fsm.peer_id(),
            "task" => %task,
        );
        if let Err(e) = self.ctx.consistency_check_scheduler.schedule(task) {
            error!(
                "schedule failed";
                "region_id" => self.fsm.region_id(),
                "peer_id" => self.fsm.peer_id(),
                "err" => %e,
            );
        }
    }

    fn on_ready_verify_hash(
        &mut self,
        expected_index: u64,
        context: Vec<u8>,
        expected_hash: Vec<u8>,
    ) {
        self.verify_and_store_hash(expected_index, context, expected_hash);
    }

    fn on_hash_computed(&mut self, index: u64, context: Vec<u8>, hash: Vec<u8>) {
        if !self.verify_and_store_hash(index, context, hash) {
            return;
        }

        let req = new_verify_hash_request(
            self.region_id(),
            self.fsm.peer.peer.clone(),
            &self.fsm.peer.consistency_state,
        );
        self.propose_raft_command_internal(req, Callback::None, DiskFullOpt::NotAllowedOnFull);
    }

    fn on_ingest_sst_result(&mut self, ssts: Vec<SstMetaInfo>) {
        let mut size = 0;
        let mut keys = 0;
        for sst in &ssts {
            size += sst.total_bytes;
            keys += sst.total_kvs;
        }
        self.fsm.peer.approximate_size =
            Some(self.fsm.peer.approximate_size.unwrap_or_default() + size);
        self.fsm.peer.approximate_keys =
            Some(self.fsm.peer.approximate_keys.unwrap_or_default() + keys);

        if let Some(buckets) = &mut self.fsm.peer.region_buckets {
            buckets.ingest_sst(keys, size);
        }
        // The ingested file may be overlapped with the data in engine, so we need to
        // check it again to get the accurate value.
        self.fsm.peer.may_skip_split_check = false;
        if self.fsm.peer.is_leader() {
            self.on_pd_heartbeat_tick();
            self.register_split_region_check_tick();
        }
    }

    fn on_transfer_leader(&mut self, term: u64) {
        // If the term has changed between proposing and executing the TransferLeader
        // request, ignore it because this request may be stale.
        if term != self.fsm.peer.term() {
            return;
        }
        self.fsm.peer.ack_transfer_leader_msg(true);
        self.fsm.has_ready = true;
    }

    fn on_set_flashback_state(&mut self, region: metapb::Region) {
        // Update the region meta.
        self.update_region((|| {
            #[cfg(feature = "failpoints")]
            fail_point!("keep_peer_fsm_flashback_state_false", |_| {
                let mut region = region.clone();
                region.is_in_flashback = false;
                region
            });
            region
        })());
        // Let the leader lease to None to ensure that local reads are not executed.
        self.fsm.peer.leader_lease_mut().expire_remote_lease();
        let mut pessimistic_locks = self.fsm.peer.txn_ext.pessimistic_locks.write();
        pessimistic_locks.status = if self.region().is_in_flashback {
            // To prevent the insertion of any new pessimistic locks, set the lock status
            // to `LocksStatus::IsInFlashback` and clear all the existing locks.
            pessimistic_locks.clear();
            LocksStatus::IsInFlashback
        } else if self.fsm.peer.is_leader() {
            // If the region is not in flashback, the leader can continue to insert
            // pessimistic locks.
            LocksStatus::Normal
        } else {
            // If the region is not in flashback and the peer is not the leader, it
            // cannot insert pessimistic locks.
            LocksStatus::NotLeader
        }
    }

    fn on_ready_batch_switch_witness(&mut self, sw: SwitchWitness) {
        {
            let mut meta = self.ctx.store_meta.lock().unwrap();
            meta.set_region(
                &self.ctx.coprocessor_host,
                sw.region,
                &mut self.fsm.peer,
                RegionChangeReason::SwitchWitness,
            );
        }
        for s in sw.switches {
            let (peer_id, is_witness) = (s.get_peer_id(), s.get_is_witness());
            if self.fsm.peer_id() == peer_id {
                if is_witness {
                    self.fsm.peer.raft_group.set_priority(-1);
                    if !self.fsm.peer.is_leader() {
                        let _ = self.fsm.peer.get_store().clear_data();
                    } else {
                        // Avoid calling `clear_data` as the region worker may be scanning snapshot,
                        // to avoid problems (although no problems were found by testing).
                        self.fsm.peer.delay_clean_data = true;
                    }
                } else {
                    self.fsm
                        .peer
                        .update_read_progress(self.ctx, ReadProgress::WaitData(true));
                    self.fsm.peer.wait_data = true;
                    self.on_request_snapshot_tick();
                }
                self.fsm.peer.peer.is_witness = is_witness;
                continue;
            }
            if !is_witness && !self.fsm.peer.wait_data_peers.contains(&peer_id) {
                self.fsm.peer.wait_data_peers.push(peer_id);
            }
        }
        if self.fsm.peer.is_leader() {
            info!(
               "notify pd with change peer region";
               "region_id" => self.fsm.region_id(),
               "peer_id" => self.fsm.peer_id(),
               "region" => ?self.fsm.peer.region(),
            );
            self.fsm.peer.heartbeat_pd(self.ctx);
            if !self.fsm.peer.wait_data_peers.is_empty() {
                self.register_check_peers_availability_tick();
            }
        }
    }

    /// Verify and store the hash to state. return true means the hash has been
    /// stored successfully.
    // TODO: Consider context in the function.
    fn verify_and_store_hash(
        &mut self,
        expected_index: u64,
        _context: Vec<u8>,
        expected_hash: Vec<u8>,
    ) -> bool {
        if expected_index < self.fsm.peer.consistency_state.index {
            REGION_HASH_COUNTER.verify.miss.inc();
            warn!(
                "has scheduled a new hash, skip.";
                "region_id" => self.fsm.region_id(),
                "peer_id" => self.fsm.peer_id(),
                "index" => self.fsm.peer.consistency_state.index,
                "expected_index" => expected_index,
            );
            return false;
        }
        if self.fsm.peer.consistency_state.index == expected_index {
            if self.fsm.peer.consistency_state.hash.is_empty() {
                warn!(
                    "duplicated consistency check detected, skip.";
                    "region_id" => self.fsm.region_id(),
                    "peer_id" => self.fsm.peer_id(),
                );
                return false;
            }
            if self.fsm.peer.consistency_state.hash != expected_hash {
                panic!(
                    "{} hash at {} not correct, want \"{}\", got \"{}\"!!!",
                    self.fsm.peer.tag,
                    self.fsm.peer.consistency_state.index,
                    escape(&expected_hash),
                    escape(&self.fsm.peer.consistency_state.hash)
                );
            }
            info!(
                "consistency check pass.";
                "region_id" => self.fsm.region_id(),
                "peer_id" => self.fsm.peer_id(),
                "index" => self.fsm.peer.consistency_state.index
            );
            REGION_HASH_COUNTER.verify.matched.inc();
            self.fsm.peer.consistency_state.hash = vec![];
            return false;
        }
        if self.fsm.peer.consistency_state.index != INVALID_INDEX
            && !self.fsm.peer.consistency_state.hash.is_empty()
        {
            // Maybe computing is too slow or computed result is dropped due to channel
            // full. If computing is too slow, miss count will be increased
            // twice.
            REGION_HASH_COUNTER.verify.miss.inc();
            warn!(
                "hash belongs to wrong index, skip.";
                "region_id" => self.fsm.region_id(),
                "peer_id" => self.fsm.peer_id(),
                "index" => self.fsm.peer.consistency_state.index,
                "expected_index" => expected_index,
            );
        }

        info!(
            "save hash for consistency check later.";
            "region_id" => self.fsm.region_id(),
            "peer_id" => self.fsm.peer_id(),
            "index" => expected_index,
        );
        self.fsm.peer.consistency_state.index = expected_index;
        self.fsm.peer.consistency_state.hash = expected_hash;
        true
    }
}

/// Checks merge target, returns whether the source peer should be destroyed and
/// whether the source peer is merged to this target peer.
///
/// It returns (`can_destroy`, `merge_to_this_peer`).
///
/// `can_destroy` is true when there is a network isolation which leads to a
/// follower of a merge target Region's log falls behind and then receive a
/// snapshot with epoch version after merge.
///
/// `merge_to_this_peer` is true when `can_destroy` is true and the source peer
/// is merged to this target peer.
pub fn maybe_destroy_source(
    meta: &StoreMeta,
    target_region_id: u64,
    target_peer_id: u64,
    source_region_id: u64,
    region_epoch: RegionEpoch,
) -> (bool, bool) {
    if let Some(merge_targets) = meta.pending_merge_targets.get(&target_region_id) {
        if let Some(target_region) = merge_targets.get(&source_region_id) {
            info!(
                "[region {}] checking source {} epoch: {:?}, merge target epoch: {:?}",
                target_region_id,
                source_region_id,
                region_epoch,
                target_region.get_region_epoch(),
            );
            // The target peer will move on, namely, it will apply a snapshot generated
            // after merge, so destroy source peer.
            if region_epoch.get_version() > target_region.get_region_epoch().get_version() {
                return (
                    true,
                    target_peer_id
                        == find_peer(target_region, meta.store_id.unwrap())
                            .unwrap()
                            .get_id(),
                );
            }
            // Wait till the target peer has caught up logs and source peer will be
            // destroyed at that time.
            return (false, false);
        }
    }
    (false, false)
}

pub fn new_read_index_request(
    region_id: u64,
    region_epoch: RegionEpoch,
    peer: metapb::Peer,
) -> RaftCmdRequest {
    let mut request = RaftCmdRequest::default();
    request.mut_header().set_region_id(region_id);
    request.mut_header().set_region_epoch(region_epoch);
    request.mut_header().set_peer(peer);
    let mut cmd = Request::default();
    cmd.set_cmd_type(CmdType::ReadIndex);
    request
}

pub fn new_admin_request(region_id: u64, peer: metapb::Peer) -> RaftCmdRequest {
    let mut request = RaftCmdRequest::default();
    request.mut_header().set_region_id(region_id);
    request.mut_header().set_peer(peer);
    request
}

fn new_verify_hash_request(
    region_id: u64,
    peer: metapb::Peer,
    state: &ConsistencyState,
) -> RaftCmdRequest {
    let mut request = new_admin_request(region_id, peer);

    let mut admin = AdminRequest::default();
    admin.set_cmd_type(AdminCmdType::VerifyHash);
    admin.mut_verify_hash().set_index(state.index);
    admin.mut_verify_hash().set_context(state.context.clone());
    admin.mut_verify_hash().set_hash(state.hash.clone());
    request.set_admin_request(admin);
    request
}

fn new_compact_log_request(
    region_id: u64,
    peer: metapb::Peer,
    compact_index: u64,
    compact_term: u64,
    voter_replicated_index: u64,
) -> RaftCmdRequest {
    let mut request = new_admin_request(region_id, peer);

    let mut admin = AdminRequest::default();
    admin.set_cmd_type(AdminCmdType::CompactLog);
    admin.mut_compact_log().set_compact_index(compact_index);
    admin.mut_compact_log().set_compact_term(compact_term);
    admin
        .mut_compact_log()
        .set_voter_replicated_index(voter_replicated_index);
    request.set_admin_request(admin);
    request
}

impl<'a, EK, ER, T: Transport> PeerFsmDelegate<'a, EK, ER, T>
where
    EK: KvEngine,
    ER: RaftEngine,
{
    // Handle status commands here, separate the logic, maybe we can move it
    // to another file later.
    // Unlike other commands (write or admin), status commands only show current
    // store status, so no need to handle it in raft group.
    fn execute_status_command(&mut self, request: &RaftCmdRequest) -> Result<RaftCmdResponse> {
        let cmd_type = request.get_status_request().get_cmd_type();

        let mut response = match cmd_type {
            StatusCmdType::RegionLeader => self.execute_region_leader(),
            StatusCmdType::RegionDetail => self.execute_region_detail(request),
            StatusCmdType::InvalidStatus => {
                Err(box_err!("{} invalid status command!", self.fsm.peer.tag))
            }
        }?;
        response.set_cmd_type(cmd_type);

        let mut resp = RaftCmdResponse::default();
        resp.set_status_response(response);
        // Bind peer current term here.
        bind_term(&mut resp, self.fsm.peer.term());
        Ok(resp)
    }

    fn execute_region_leader(&mut self) -> Result<StatusResponse> {
        let mut resp = StatusResponse::default();
        if let Some(leader) = self.fsm.peer.get_peer_from_cache(self.fsm.peer.leader_id()) {
            resp.mut_region_leader().set_leader(leader);
        }

        Ok(resp)
    }

    fn execute_region_detail(&mut self, request: &RaftCmdRequest) -> Result<StatusResponse> {
        if !self.fsm.peer.get_store().is_initialized() {
            let region_id = request.get_header().get_region_id();
            return Err(Error::RegionNotInitialized(region_id));
        }
        let mut resp = StatusResponse::default();
        resp.mut_region_detail()
            .set_region(self.fsm.peer.region().clone());
        if let Some(leader) = self.fsm.peer.get_peer_from_cache(self.fsm.peer.leader_id()) {
            resp.mut_region_detail().set_leader(leader);
        }

        Ok(resp)
    }
}

mod memtrace {
    use memory_trace_macros::MemoryTraceHelper;

    use super::*;

    /// Heap size for Raft internal `ReadOnly`.
    #[derive(MemoryTraceHelper, Default, Debug)]
    pub struct PeerMemoryTrace {
        /// `ReadOnly` memory usage in Raft groups.
        pub read_only: usize,
        /// `Progress` memory usage in Raft groups.
        pub progress: usize,
        /// `Proposal` memory usage for peers.
        pub proposals: usize,
        pub rest: usize,
    }

    impl<EK, ER> PeerFsm<EK, ER>
    where
        EK: KvEngine,
        ER: RaftEngine,
    {
        pub fn raft_read_size(&self) -> usize {
            let msg_size = mem::size_of::<raft::eraftpb::Message>();
            let raft = &self.peer.raft_group.raft;

            // We use Uuid for read request.
            let mut size = raft.read_states.len() * (mem::size_of::<ReadState>() + 16);
            size += raft.read_only.read_index_queue.len() * 16;

            // Every requests have at least header, which should be at least 8 bytes.
            size + raft.read_only.pending_read_index.len() * (16 + msg_size)
        }

        pub fn raft_progress_size(&self) -> usize {
            let peer_cnt = self.peer.region().get_peers().len();
            mem::size_of::<Progress>() * peer_cnt * 6 / 5
                + self.peer.raft_group.raft.inflight_buffers_size()
        }
    }
}

#[cfg(test)]
mod tests {
    use std::sync::{
        atomic::{AtomicBool, Ordering},
        Arc,
    };

    use engine_test::kv::KvTestEngine;
    use kvproto::raft_cmdpb::{
        AdminRequest, CmdType, PutRequest, RaftCmdRequest, RaftCmdResponse, Request, Response,
        StatusRequest,
    };
    use protobuf::Message;
    use tikv_util::config::ReadableSize;

    use super::*;
    use crate::store::{
        local_metrics::RaftMetrics,
        msg::{Callback, ExtCallback, RaftCommand},
    };

    #[test]
    fn test_batch_raft_cmd_request_builder() {
        let mut cfg = Config::default();
        cfg.raft_entry_max_size = ReadableSize(1000);
        let mut builder = BatchRaftCmdRequestBuilder::<KvTestEngine>::new();
        let mut q = Request::default();
        let mut metric = RaftMetrics::new(true);

        let mut req = RaftCmdRequest::default();
        req.set_admin_request(AdminRequest::default());
        assert!(!builder.can_batch(&cfg, &req, 0));

        let mut req = RaftCmdRequest::default();
        req.set_status_request(StatusRequest::default());
        assert!(!builder.can_batch(&cfg, &req, 0));

        let mut req = RaftCmdRequest::default();
        let mut put = PutRequest::default();
        put.set_key(b"aaaa".to_vec());
        put.set_value(b"bbbb".to_vec());
        q.set_cmd_type(CmdType::Put);
        q.set_put(put);
        req.mut_requests().push(q.clone());
        let _ = q.take_put();
        let req_size = req.compute_size();
        assert!(builder.can_batch(&cfg, &req, req_size));

        let mut req = RaftCmdRequest::default();
        q.set_cmd_type(CmdType::Snap);
        req.mut_requests().push(q.clone());
        let mut put = PutRequest::default();
        put.set_key(b"aaaa".to_vec());
        put.set_value(b"bbbb".to_vec());
        q.set_cmd_type(CmdType::Put);
        q.set_put(put);
        req.mut_requests().push(q.clone());
        let req_size = req.compute_size();
        assert!(!builder.can_batch(&cfg, &req, req_size));

        let mut req = RaftCmdRequest::default();
        let mut put = PutRequest::default();
        put.set_key(b"aaaa".to_vec());
        put.set_value(vec![8_u8; 2000]);
        q.set_cmd_type(CmdType::Put);
        q.set_put(put);
        req.mut_requests().push(q.clone());
        let req_size = req.compute_size();
        assert!(!builder.can_batch(&cfg, &req, req_size));

        // Check batch callback
        let mut req = RaftCmdRequest::default();
        let mut put = PutRequest::default();
        put.set_key(b"aaaa".to_vec());
        put.set_value(vec![8_u8; 20]);
        q.set_cmd_type(CmdType::Put);
        q.set_put(put);
        req.mut_requests().push(q);
        let mut cbs_flags = vec![];
        let mut proposed_cbs_flags = vec![];
        let mut committed_cbs_flags = vec![];
        let mut response = RaftCmdResponse::default();
        for i in 0..10 {
            let flag = Arc::new(AtomicBool::new(false));
            cbs_flags.push(flag.clone());
            // Some commands don't have proposed_cb.
            let proposed_cb: Option<ExtCallback> = if i % 2 == 0 {
                let proposed_flag = Arc::new(AtomicBool::new(false));
                proposed_cbs_flags.push(proposed_flag.clone());
                Some(Box::new(move || {
                    proposed_flag.store(true, Ordering::Release);
                }))
            } else {
                None
            };
            let committed_cb: Option<ExtCallback> = if i % 3 == 0 {
                let committed_flag = Arc::new(AtomicBool::new(false));
                committed_cbs_flags.push(committed_flag.clone());
                Some(Box::new(move || {
                    committed_flag.store(true, Ordering::Release);
                }))
            } else {
                None
            };
            let cb = Callback::write_ext(
                Box::new(move |_resp| {
                    flag.store(true, Ordering::Release);
                }),
                proposed_cb,
                committed_cb,
            );
            response.mut_responses().push(Response::default());
            let cmd = RaftCommand::new(req.clone(), cb);
            builder.add(cmd, 100);
        }
        let (request, mut callback) = builder.build(&mut metric).unwrap();
        callback.invoke_proposed();
        for flag in proposed_cbs_flags {
            assert!(flag.load(Ordering::Acquire));
        }
        callback.invoke_committed();
        for flag in committed_cbs_flags {
            assert!(flag.load(Ordering::Acquire));
        }
        assert_eq!(10, request.get_requests().len());
        callback.invoke_with_response(response);
        for flag in cbs_flags {
            assert!(flag.load(Ordering::Acquire));
        }
    }
}<|MERGE_RESOLUTION|>--- conflicted
+++ resolved
@@ -4034,25 +4034,14 @@
         fail_point!("on_split_invalidate_locks");
 
         // Roughly estimate the size and keys for new regions.
-<<<<<<< HEAD
-        // if amortize_source_region_size is true, it means the new region don't
-        // contains any data from the origin region
         let new_region_count = regions.len() as u64;
         let mut amortize_size = None;
         let mut amortize_keys = None;
+        // if amortize_source_region_size is true, it means the new region contains any
+        // data from the origin region
         if amortize_source_region_size {
             amortize_size = self.fsm.peer.approximate_size.map(|v| v / new_region_count);
             amortize_keys = self.fsm.peer.approximate_keys.map(|v| v / new_region_count);
-=======
-        // if skip_size_check is true, it means the new region don't contains any data
-        // from the origin region
-        let new_region_count = regions.len() as u64;
-        let mut estimated_size = self.fsm.peer.approximate_size.map(|v| v / new_region_count);
-        let mut estimated_keys = self.fsm.peer.approximate_keys.map(|v| v / new_region_count);
-        if skip_size_check {
-            estimated_size = None;
-            estimated_keys = None;
->>>>>>> 038b63b3
         }
 
         let mut meta = self.ctx.store_meta.lock().unwrap();
