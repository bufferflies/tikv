// Copyright 2022 TiKV Project Authors. Licensed under Apache-2.0.

use std::{
    ops::{Deref, DerefMut},
    path::Path,
    sync::{Arc, Mutex},
    time::Duration,
};

use batch_system::{
    BasicMailbox, BatchRouter, BatchSystem, HandleResult, HandlerBuilder, PollHandler,
};
use causal_ts::CausalTsProviderImpl;
use collections::HashMap;
use concurrency_manager::ConcurrencyManager;
use crossbeam::channel::{Sender, TrySendError};
use engine_traits::{Engines, KvEngine, RaftEngine, TabletFactory};
use file_system::{set_io_type, IoType};
use futures::{compat::Future01CompatExt, FutureExt};
use kvproto::{
    disk_usage::DiskUsage,
    metapb::Store,
    raft_serverpb::{PeerState, RaftMessage},
};
use pd_client::PdClient;
use raft::{StateRole, INVALID_ID};
use raftstore::{
    coprocessor::RegionChangeEvent,
    store::{
        fsm::store::PeerTickBatch, local_metrics::RaftMetrics, util::LockManagerNotifier, Config,
        ReadRunner, ReadTask, StoreWriters, TabletSnapManager, Transport, WriteSenders,
    },
};
use slog::Logger;
use tikv_util::{
    box_err,
    config::{Tracker, VersionTrack},
    defer,
    future::poll_future_notify,
    sys::SysQuota,
    time::Instant as TiInstant,
    timer::SteadyTimer,
    worker::{Scheduler, Worker},
    yatp_pool::{DefaultTicker, FuturePool, YatpPoolBuilder},
    Either,
};
use time::Timespec;

use crate::{
    fsm::{PeerFsm, PeerFsmDelegate, SenderFsmPair, StoreFsm, StoreFsmDelegate, StoreMeta},
    raft::Storage,
    router::{PeerMsg, PeerTick, StoreMsg},
    worker::{PdRunner, PdTask},
    Error, Result,
};

/// A per-thread context shared by the [`StoreFsm`] and multiple [`PeerFsm`]s.
pub struct StoreContext<EK: KvEngine, ER: RaftEngine, T> {
    /// A logger without any KV. It's clean for creating new PeerFSM.
    pub logger: Logger,
    /// The transport for sending messages to peers on other stores.
    pub trans: T,
    pub current_time: Option<Timespec>,
    pub has_ready: bool,
    pub raft_metrics: RaftMetrics,
    /// The latest configuration.
    pub cfg: Config,
    pub router: StoreRouter<EK, ER>,
    /// The tick batch for delay ticking. It will be flushed at the end of every
    /// round.
    pub tick_batch: Vec<PeerTickBatch>,
    /// The precise timer for scheduling tick.
    pub timer: SteadyTimer,
    pub write_senders: WriteSenders<EK, ER>,
    /// store meta
    pub store_meta: Arc<Mutex<StoreMeta<EK>>>,
    pub engine: ER,
    pub tablet_factory: Arc<dyn TabletFactory<EK>>,
    pub apply_pool: FuturePool,
    pub read_scheduler: Scheduler<ReadTask<EK>>,
    pub pd_scheduler: Scheduler<PdTask>,
    pub snap_mgr: TabletSnapManager,

    /// Disk usage for the store itself.
    pub self_disk_usage: DiskUsage,

    pub lock_manager_observer: Arc<dyn LockManagerNotifier>,
}

/// A [`PollHandler`] that handles updates of [`StoreFsm`]s and [`PeerFsm`]s.
///
/// It is responsible for:
///
/// - Keeping the local [`StoreContext`] up-to-date.
/// - Receiving and sending messages in and out of these FSMs.
struct StorePoller<EK: KvEngine, ER: RaftEngine, T> {
    poll_ctx: StoreContext<EK, ER, T>,
    cfg_tracker: Tracker<Config>,
    /// Buffers to hold in-coming messages.
    store_msg_buf: Vec<StoreMsg>,
    peer_msg_buf: Vec<PeerMsg>,
    /// These fields controls the timing of flushing messages generated by
    /// FSMs.
    last_flush_time: TiInstant,
    need_flush_events: bool,
}

impl<EK: KvEngine, ER: RaftEngine, T> StorePoller<EK, ER, T> {
    pub fn new(poll_ctx: StoreContext<EK, ER, T>, cfg_tracker: Tracker<Config>) -> Self {
        Self {
            poll_ctx,
            cfg_tracker,
            store_msg_buf: Vec::new(),
            peer_msg_buf: Vec::new(),
            last_flush_time: TiInstant::now(),
            need_flush_events: false,
        }
    }

    /// Updates the internal buffer to match the latest configuration.
    fn apply_buf_capacity(&mut self) {
        let new_cap = self.messages_per_tick();
        tikv_util::set_vec_capacity(&mut self.store_msg_buf, new_cap);
        tikv_util::set_vec_capacity(&mut self.peer_msg_buf, new_cap);
    }

    #[inline]
    fn messages_per_tick(&self) -> usize {
        self.poll_ctx.cfg.messages_per_tick
    }

    fn flush_events(&mut self) {
        self.schedule_ticks();
    }

    fn schedule_ticks(&mut self) {
        assert_eq!(PeerTick::all_ticks().len(), self.poll_ctx.tick_batch.len());
        for batch in &mut self.poll_ctx.tick_batch {
            batch.schedule(&self.poll_ctx.timer);
        }
    }
}

impl<EK: KvEngine, ER: RaftEngine, T: Transport + 'static> PollHandler<PeerFsm<EK, ER>, StoreFsm>
    for StorePoller<EK, ER, T>
{
    fn begin<F>(&mut self, _batch_size: usize, update_cfg: F)
    where
        for<'a> F: FnOnce(&'a batch_system::Config),
    {
        if self.store_msg_buf.capacity() == 0 || self.peer_msg_buf.capacity() == 0 {
            self.apply_buf_capacity();
        }
        // Apply configuration changes.
        if let Some(cfg) = self.cfg_tracker.any_new().map(|c| c.clone()) {
            let last_messages_per_tick = self.messages_per_tick();
            self.poll_ctx.cfg = cfg;
            if self.poll_ctx.cfg.messages_per_tick != last_messages_per_tick {
                self.apply_buf_capacity();
            }
            update_cfg(&self.poll_ctx.cfg.store_batch_system);
        }
    }

    fn handle_control(&mut self, fsm: &mut StoreFsm) -> Option<usize> {
        debug_assert!(self.store_msg_buf.is_empty());
        let batch_size = self.messages_per_tick();
        let received_cnt = fsm.recv(&mut self.store_msg_buf, batch_size);
        let expected_msg_count = if received_cnt == batch_size {
            None
        } else {
            Some(0)
        };
        let mut delegate = StoreFsmDelegate::new(fsm, &mut self.poll_ctx);
        delegate.handle_msgs(&mut self.store_msg_buf);
        expected_msg_count
    }

    fn handle_normal(&mut self, fsm: &mut impl DerefMut<Target = PeerFsm<EK, ER>>) -> HandleResult {
        debug_assert!(self.peer_msg_buf.is_empty());
        let batch_size = self.messages_per_tick();
        let received_cnt = fsm.recv(&mut self.peer_msg_buf, batch_size);
        let handle_result = if received_cnt == batch_size {
            HandleResult::KeepProcessing
        } else {
            HandleResult::stop_at(0, false)
        };
        let mut delegate = PeerFsmDelegate::new(fsm, &mut self.poll_ctx);
        delegate.on_msgs(&mut self.peer_msg_buf);
        delegate
            .fsm
            .peer_mut()
            .handle_raft_ready(delegate.store_ctx);
        handle_result
    }

    fn light_end(&mut self, _batch: &mut [Option<impl DerefMut<Target = PeerFsm<EK, ER>>>]) {
        if self.poll_ctx.trans.need_flush() {
            self.poll_ctx.trans.flush();
        }

        let now = TiInstant::now();
        if now.saturating_duration_since(self.last_flush_time) >= Duration::from_millis(1) {
            self.last_flush_time = now;
            self.need_flush_events = false;
            self.flush_events();
        } else {
            self.need_flush_events = true;
        }
    }

    fn end(&mut self, batch: &mut [Option<impl DerefMut<Target = PeerFsm<EK, ER>>>]) {}

    fn pause(&mut self) {
        if self.poll_ctx.trans.need_flush() {
            self.poll_ctx.trans.flush();
        }

        if self.need_flush_events {
            self.last_flush_time = TiInstant::now();
            self.need_flush_events = false;
            self.flush_events();
        }
    }
}

struct StorePollerBuilder<EK: KvEngine, ER: RaftEngine, T> {
    cfg: Arc<VersionTrack<Config>>,
    store_id: u64,
    engine: ER,
    tablet_factory: Arc<dyn TabletFactory<EK>>,
    trans: T,
    router: StoreRouter<EK, ER>,
    read_scheduler: Scheduler<ReadTask<EK>>,
    pd_scheduler: Scheduler<PdTask>,
    write_senders: WriteSenders<EK, ER>,
    apply_pool: FuturePool,
    logger: Logger,
    store_meta: Arc<Mutex<StoreMeta<EK>>>,
    snap_mgr: TabletSnapManager,
    lock_manager_observer: Arc<dyn LockManagerNotifier>,
}

impl<EK: KvEngine, ER: RaftEngine, T> StorePollerBuilder<EK, ER, T> {
    pub fn new(
        cfg: Arc<VersionTrack<Config>>,
        store_id: u64,
        engine: ER,
        tablet_factory: Arc<dyn TabletFactory<EK>>,
        trans: T,
        router: StoreRouter<EK, ER>,
        read_scheduler: Scheduler<ReadTask<EK>>,
        pd_scheduler: Scheduler<PdTask>,
        store_writers: &mut StoreWriters<EK, ER>,
        logger: Logger,
        store_meta: Arc<Mutex<StoreMeta<EK>>>,
        snap_mgr: TabletSnapManager,
        lock_manager_observer: Arc<dyn LockManagerNotifier>,
    ) -> Self {
        let pool_size = cfg.value().apply_batch_system.pool_size;
        let max_pool_size = std::cmp::max(
            pool_size,
            std::cmp::max(4, SysQuota::cpu_cores_quota() as usize),
        );
        let apply_pool = YatpPoolBuilder::new(DefaultTicker::default())
            .thread_count(1, pool_size, max_pool_size)
            .after_start(move || set_io_type(IoType::ForegroundWrite))
            .name_prefix("apply")
            .build_future_pool();
        StorePollerBuilder {
            cfg,
            store_id,
            engine,
            tablet_factory,
            trans,
            router,
            read_scheduler,
            pd_scheduler,
            apply_pool,
            logger,
            write_senders: store_writers.senders(),
            store_meta,
            snap_mgr,
            lock_manager_observer,
        }
    }

    /// Initializes all the existing raft machines and cleans up stale tablets.
    fn init(&self) -> Result<HashMap<u64, SenderFsmPair<EK, ER>>> {
        let mut regions = HashMap::default();
        let cfg = self.cfg.value();
        let mut meta = self.store_meta.lock().unwrap();
        self.engine
            .for_each_raft_group::<Error, _>(&mut |region_id| {
                assert_ne!(region_id, INVALID_ID);
                let storage = match Storage::new(
                    region_id,
                    self.store_id,
                    self.engine.clone(),
                    self.read_scheduler.clone(),
                    &self.logger,
                )? {
                    Some(p) => p,
                    None => return Ok(()),
                };
                self.lock_manager_observer.on_region_changed(
                    storage.region_state().get_region(),
                    RegionChangeEvent::Create,
                    StateRole::Follower,
                );

                let (sender, peer_fsm) = PeerFsm::new(&cfg, &*self.tablet_factory, storage)?;
                meta.region_read_progress
                    .insert(region_id, peer_fsm.as_ref().peer().read_progress().clone());

                let prev = regions.insert(region_id, (sender, peer_fsm));
                if let Some((_, p)) = prev {
                    return Err(box_err!(
                        "duplicate region {:?} vs {:?}",
                        p.logger().list(),
                        regions[&region_id].1.logger().list()
                    ));
                }
                Ok(())
            })?;
        self.clean_up_tablets(&regions)?;
        Ok(regions)
    }

    fn clean_up_tablets(&self, peers: &HashMap<u64, SenderFsmPair<EK, ER>>) -> Result<()> {
        // TODO: list all available tablets and destroy those which are not in the
        // peers.
        Ok(())
    }
}

impl<EK, ER, T> HandlerBuilder<PeerFsm<EK, ER>, StoreFsm> for StorePollerBuilder<EK, ER, T>
where
    ER: RaftEngine,
    EK: KvEngine,
    T: Transport + 'static,
{
    type Handler = StorePoller<EK, ER, T>;

    fn build(&mut self, priority: batch_system::Priority) -> Self::Handler {
        let cfg = self.cfg.value().clone();
        let poll_ctx = StoreContext {
            logger: self.logger.clone(),
            trans: self.trans.clone(),
            current_time: None,
            has_ready: false,
            raft_metrics: RaftMetrics::new(cfg.waterfall_metrics),
            cfg,
            router: self.router.clone(),
            tick_batch: vec![PeerTickBatch::default(); PeerTick::VARIANT_COUNT],
            timer: SteadyTimer::default(),
            write_senders: self.write_senders.clone(),
            store_meta: self.store_meta.clone(),
            engine: self.engine.clone(),
            tablet_factory: self.tablet_factory.clone(),
            apply_pool: self.apply_pool.clone(),
            read_scheduler: self.read_scheduler.clone(),
            pd_scheduler: self.pd_scheduler.clone(),
            snap_mgr: self.snap_mgr.clone(),
            self_disk_usage: DiskUsage::Normal,
            lock_manager_observer: self.lock_manager_observer.clone(),
        };
        let cfg_tracker = self.cfg.clone().tracker("raftstore".to_string());
        StorePoller::new(poll_ctx, cfg_tracker)
    }
}

/// A set of background threads that will processing offloaded work from
/// raftstore.
struct Workers<EK: KvEngine, ER: RaftEngine> {
    /// Worker for fetching raft logs asynchronously
    async_read_worker: Worker,
    pd_worker: Worker,
    store_writers: StoreWriters<EK, ER>,
}

impl<EK: KvEngine, ER: RaftEngine> Default for Workers<EK, ER> {
    fn default() -> Self {
        Self {
            async_read_worker: Worker::new("async-read-worker"),
            pd_worker: Worker::new("pd-worker"),
            store_writers: StoreWriters::default(),
        }
    }
}

/// The system used for polling Raft activities.
pub struct StoreSystem<EK: KvEngine, ER: RaftEngine> {
    system: BatchSystem<PeerFsm<EK, ER>, StoreFsm>,
    workers: Option<Workers<EK, ER>>,
    logger: Logger,
}

impl<EK: KvEngine, ER: RaftEngine> StoreSystem<EK, ER> {
    pub fn start<T, C>(
        &mut self,
        store_id: u64,
        cfg: Arc<VersionTrack<Config>>,
        raft_engine: ER,
        tablet_factory: Arc<dyn TabletFactory<EK>>,
        trans: T,
        pd_client: Arc<C>,
        router: &StoreRouter<EK, ER>,
        store_meta: Arc<Mutex<StoreMeta<EK>>>,
        snap_mgr: TabletSnapManager,
<<<<<<< HEAD
        concurrency_manager: ConcurrencyManager,
        causal_ts_provider: Option<Arc<CausalTsProviderImpl>>, // used for rawkv apiv2
=======
        lock_manager_observer: Arc<dyn LockManagerNotifier>,
>>>>>>> c2e97d70
    ) -> Result<()>
    where
        T: Transport + 'static,
        C: PdClient + 'static,
    {
        let router_clone = router.clone();
        // pd_client.handle_reconnect(move || {
        //     router_clone.broadcast_normal(|| PeerMsg::HeartbeatPd);
        // });

        let mut workers = Workers::default();
        workers
            .store_writers
            .spawn(store_id, raft_engine.clone(), None, router, &trans, &cfg)?;
        let mut read_runner = ReadRunner::new(router.clone(), raft_engine.clone());
        read_runner.set_snap_mgr(snap_mgr.clone());
        let read_scheduler = workers
            .async_read_worker
            .start("async-read-worker", read_runner);
        let pd_scheduler = workers.pd_worker.start(
            "pd-worker",
            PdRunner::new(
                pd_client,
                raft_engine.clone(),
                tablet_factory.clone(),
                router.clone(),
                workers.pd_worker.remote(),
                concurrency_manager,
                causal_ts_provider,
                self.logger.clone(),
            ),
        );

        let mut builder = StorePollerBuilder::new(
            cfg.clone(),
            store_id,
            raft_engine,
            tablet_factory,
            trans,
            router.clone(),
            read_scheduler,
            pd_scheduler,
            &mut workers.store_writers,
            self.logger.clone(),
            store_meta.clone(),
            snap_mgr,
            lock_manager_observer,
        );
        self.workers = Some(workers);
        let peers = builder.init()?;
        // Choose a different name so we know what version is actually used. rs stands
        // for raft store.
        let tag = format!("rs-{}", store_id);
        self.system.spawn(tag, builder);

        let mut mailboxes = Vec::with_capacity(peers.len());
        let mut address = Vec::with_capacity(peers.len());
        {
            let mut meta = store_meta.as_ref().lock().unwrap();
            for (region_id, (tx, fsm)) in peers {
                meta.readers
                    .insert(region_id, fsm.peer().generate_read_delegate());
                meta.tablet_caches
                    .insert(region_id, fsm.peer().tablet().clone());

                address.push(region_id);
                mailboxes.push((
                    region_id,
                    BasicMailbox::new(tx, fsm, router.state_cnt().clone()),
                ));
            }
        }
        router.register_all(mailboxes);

        // Make sure Msg::Start is the first message each FSM received.
        for addr in address {
            router.force_send(addr, PeerMsg::Start).unwrap();
        }
        router.send_control(StoreMsg::Start).unwrap();
        Ok(())
    }

    pub fn shutdown(&mut self) {
        if self.workers.is_none() {
            return;
        }
        let mut workers = self.workers.take().unwrap();

        // TODO: gracefully shutdown future pool

        self.system.shutdown();

        workers.store_writers.shutdown();
        workers.async_read_worker.stop();
    }
}

#[derive(Clone)]
pub struct StoreRouter<EK: KvEngine, ER: RaftEngine> {
    router: BatchRouter<PeerFsm<EK, ER>, StoreFsm>,
    logger: Logger,
}

impl<EK: KvEngine, ER: RaftEngine> StoreRouter<EK, ER> {
    #[inline]
    pub fn logger(&self) -> &Logger {
        &self.logger
    }

    pub fn send_raft_message(
        &self,
        msg: Box<RaftMessage>,
    ) -> std::result::Result<(), TrySendError<Box<RaftMessage>>> {
        let id = msg.get_region_id();
        let peer_msg = PeerMsg::RaftMessage(msg);
        let store_msg = match self.router.try_send(id, peer_msg) {
            Either::Left(Ok(())) => return Ok(()),
            Either::Left(Err(TrySendError::Full(PeerMsg::RaftMessage(m)))) => {
                return Err(TrySendError::Full(m));
            }
            Either::Left(Err(TrySendError::Disconnected(PeerMsg::RaftMessage(m)))) => {
                return Err(TrySendError::Disconnected(m));
            }
            Either::Right(PeerMsg::RaftMessage(m)) => StoreMsg::RaftMessage(m),
            _ => unreachable!(),
        };
        match self.router.send_control(store_msg) {
            Ok(()) => Ok(()),
            Err(TrySendError::Full(StoreMsg::RaftMessage(m))) => Err(TrySendError::Full(m)),
            Err(TrySendError::Disconnected(StoreMsg::RaftMessage(m))) => {
                Err(TrySendError::Disconnected(m))
            }
            _ => unreachable!(),
        }
    }
}

impl<EK: KvEngine, ER: RaftEngine> Deref for StoreRouter<EK, ER> {
    type Target = BatchRouter<PeerFsm<EK, ER>, StoreFsm>;

    #[inline]
    fn deref(&self) -> &Self::Target {
        &self.router
    }
}

impl<EK: KvEngine, ER: RaftEngine> DerefMut for StoreRouter<EK, ER> {
    #[inline]
    fn deref_mut(&mut self) -> &mut Self::Target {
        &mut self.router
    }
}

/// Creates the batch system for polling raft activities.
pub fn create_store_batch_system<EK, ER>(
    cfg: &Config,
    store_id: u64,
    logger: Logger,
) -> (StoreRouter<EK, ER>, StoreSystem<EK, ER>)
where
    EK: KvEngine,
    ER: RaftEngine,
{
    let (store_tx, store_fsm) = StoreFsm::new(cfg, store_id, logger.clone());
    let (router, system) =
        batch_system::create_system(&cfg.store_batch_system, store_tx, store_fsm);
    let system = StoreSystem {
        system,
        workers: None,
        logger: logger.clone(),
    };
    (StoreRouter { router, logger }, system)
}<|MERGE_RESOLUTION|>--- conflicted
+++ resolved
@@ -408,12 +408,9 @@
         router: &StoreRouter<EK, ER>,
         store_meta: Arc<Mutex<StoreMeta<EK>>>,
         snap_mgr: TabletSnapManager,
-<<<<<<< HEAD
         concurrency_manager: ConcurrencyManager,
         causal_ts_provider: Option<Arc<CausalTsProviderImpl>>, // used for rawkv apiv2
-=======
         lock_manager_observer: Arc<dyn LockManagerNotifier>,
->>>>>>> c2e97d70
     ) -> Result<()>
     where
         T: Transport + 'static,
