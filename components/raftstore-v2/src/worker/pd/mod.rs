// Copyright 2022 TiKV Project Authors. Licensed under Apache-2.0.

use std::{
    fmt::{self, Display, Formatter},
    sync::{atomic::AtomicBool, Arc},
};

use causal_ts::CausalTsProviderImpl;
use collections::HashMap;
use concurrency_manager::ConcurrencyManager;
use engine_traits::{KvEngine, RaftEngine, TabletRegistry};
use kvproto::{metapb, pdpb};
<<<<<<< HEAD
use pd_client::{BucketStat, PdClient};
use raftstore::store::{
    util::KeysInfoFormatter, FlowStatsReporter, ReadStats, ReportBucket, TxnExt, WriteStats,
=======
use pd_client::PdClient;
use raftstore::store::{
    util::KeysInfoFormatter, Config, FlowStatsReporter, ReadStats, TabletSnapManager, TxnExt,
    WriteStats,
>>>>>>> 8e6e3485
};
use slog::{error, info, Logger};
use tikv_util::{
    config::VersionTrack,
    time::UnixSecs,
    worker::{Runnable, Scheduler},
};
use yatp::{task::future::TaskCell, Remote};

use crate::{
    batch::StoreRouter,
    router::{CmdResChannel, PeerMsg},
};

mod region_heartbeat;
mod report_buckets;
mod split;
mod store_heartbeat;
mod update_max_timestamp;

pub use region_heartbeat::RegionHeartbeatTask;

pub enum Task {
    RegionHeartbeat(RegionHeartbeatTask),
    StoreHeartbeat {
        stats: pdpb::StoreStats,
        // TODO: StoreReport, StoreDrAutoSyncStatus
    },
    DestroyPeer {
        region_id: u64,
    },
    AskBatchSplit {
        region: metapb::Region,
        split_keys: Vec<Vec<u8>>,
        peer: metapb::Peer,
        right_derive: bool,
        ch: CmdResChannel,
    },
    ReportBatchSplit {
        regions: Vec<metapb::Region>,
    },
    UpdateMaxTimestamp {
        region_id: u64,
        initial_status: u64,
        txn_ext: Arc<TxnExt>,
    },
    ReportBuckets(BucketStat),
}

impl Display for Task {
    fn fmt(&self, f: &mut Formatter<'_>) -> fmt::Result {
        match *self {
            Task::RegionHeartbeat(ref hb_task) => write!(
                f,
                "region heartbeat for region {:?}, leader {}",
                hb_task.region,
                hb_task.peer.get_id(),
            ),
            Task::StoreHeartbeat { ref stats, .. } => {
                write!(f, "store heartbeat stats: {:?}", stats)
            }
            Task::DestroyPeer { ref region_id } => {
                write!(f, "destroy peer of region {}", region_id)
            }
            Task::AskBatchSplit {
                ref region,
                ref split_keys,
                ..
            } => write!(
                f,
                "ask split region {} with {}",
                region.get_id(),
                KeysInfoFormatter(split_keys.iter())
            ),
            Task::ReportBatchSplit { ref regions } => write!(f, "report split {:?}", regions),
            Task::UpdateMaxTimestamp { region_id, .. } => write!(
                f,
                "update the max timestamp for region {} in the concurrency manager",
                region_id
            ),
            Task::ReportBuckets(ref buckets) => write!(f, "report buckets: {:?}", buckets),
        }
    }
}

pub struct Runner<EK, ER, T>
where
    EK: KvEngine,
    ER: RaftEngine,
    T: PdClient + 'static,
{
    store_id: u64,
    pd_client: Arc<T>,
    raft_engine: ER,
    tablet_registry: TabletRegistry<EK>,
    snap_mgr: TabletSnapManager,
    router: StoreRouter<EK, ER>,

    remote: Remote<TaskCell>,

    region_peers: HashMap<u64, region_heartbeat::PeerStat>,
    region_buckets: HashMap<u64, ReportBucket>,
    // For store_heartbeat.
    start_ts: UnixSecs,
    store_stat: store_heartbeat::StoreStat,

    // For region_heartbeat.
    region_cpu_records: HashMap<u64, u32>,
    is_hb_receiver_scheduled: bool,

    // For update_max_timestamp.
    concurrency_manager: ConcurrencyManager,
    causal_ts_provider: Option<Arc<CausalTsProviderImpl>>,

    logger: Logger,
    shutdown: Arc<AtomicBool>,
    cfg: Arc<VersionTrack<Config>>,
}

impl<EK, ER, T> Runner<EK, ER, T>
where
    EK: KvEngine,
    ER: RaftEngine,
    T: PdClient + 'static,
{
    pub fn new(
        store_id: u64,
        pd_client: Arc<T>,
        raft_engine: ER,
        tablet_registry: TabletRegistry<EK>,
        snap_mgr: TabletSnapManager,
        router: StoreRouter<EK, ER>,
        remote: Remote<TaskCell>,
        concurrency_manager: ConcurrencyManager,
        causal_ts_provider: Option<Arc<CausalTsProviderImpl>>, // used for rawkv apiv2
        logger: Logger,
        shutdown: Arc<AtomicBool>,
        cfg: Arc<VersionTrack<Config>>,
    ) -> Self {
        Self {
            store_id,
            pd_client,
            raft_engine,
            tablet_registry,
            snap_mgr,
            router,
            remote,
            region_peers: HashMap::default(),
            region_buckets: HashMap::default(),
            start_ts: UnixSecs::zero(),
            store_stat: store_heartbeat::StoreStat::default(),
            region_cpu_records: HashMap::default(),
            is_hb_receiver_scheduled: false,
            concurrency_manager,
            causal_ts_provider,
            logger,
            shutdown,
            cfg,
        }
    }
}

impl<EK, ER, T> Runnable for Runner<EK, ER, T>
where
    EK: KvEngine,
    ER: RaftEngine,
    T: PdClient + 'static,
{
    type Task = Task;

    fn run(&mut self, task: Task) {
        self.maybe_schedule_heartbeat_receiver();
        match task {
            Task::RegionHeartbeat(task) => self.handle_region_heartbeat(task),
            Task::StoreHeartbeat { stats } => self.handle_store_heartbeat(stats),
            Task::DestroyPeer { region_id } => self.handle_destroy_peer(region_id),
            Task::AskBatchSplit {
                region,
                split_keys,
                peer,
                right_derive,
                ch,
            } => self.handle_ask_batch_split(region, split_keys, peer, right_derive, ch),
            Task::ReportBatchSplit { regions } => self.handle_report_batch_split(regions),
            Task::UpdateMaxTimestamp {
                region_id,
                initial_status,
                txn_ext,
            } => self.handle_update_max_timestamp(region_id, initial_status, txn_ext),
            Task::ReportBuckets(buckets) => self.handle_report_region_buckets(buckets),
        }
    }
}

impl<EK, ER, T> Runner<EK, ER, T>
where
    EK: KvEngine,
    ER: RaftEngine,
    T: PdClient + 'static,
{
    fn handle_destroy_peer(&mut self, region_id: u64) {
        match self.region_peers.remove(&region_id) {
            None => {}
            Some(_) => {
                info!(self.logger, "remove peer statistic record in pd"; "region_id" => region_id)
            }
        }
    }
}

#[derive(Clone)]
pub struct FlowReporter {
    _scheduler: Scheduler<Task>,
}

impl FlowReporter {
    pub fn new(scheduler: Scheduler<Task>) -> Self {
        FlowReporter {
            _scheduler: scheduler,
        }
    }
}

impl FlowStatsReporter for FlowReporter {
    fn report_read_stats(&self, _read_stats: ReadStats) {
        // TODO
    }

    fn report_write_stats(&self, _write_stats: WriteStats) {
        // TODO
    }
}

mod requests {
    use kvproto::raft_cmdpb::{
        AdminCmdType, AdminRequest, ChangePeerRequest, ChangePeerV2Request, RaftCmdRequest,
    };
    use raft::eraftpb::ConfChangeType;

    use super::*;
    use crate::router::RaftRequest;

    pub fn send_admin_request<EK, ER>(
        logger: &Logger,
        router: &StoreRouter<EK, ER>,
        region_id: u64,
        epoch: metapb::RegionEpoch,
        peer: metapb::Peer,
        request: AdminRequest,
        ch: Option<CmdResChannel>,
    ) where
        EK: KvEngine,
        ER: RaftEngine,
    {
        let cmd_type = request.get_cmd_type();

        let mut req = RaftCmdRequest::default();
        req.mut_header().set_region_id(region_id);
        req.mut_header().set_region_epoch(epoch);
        req.mut_header().set_peer(peer);
        req.set_admin_request(request);

        let msg = match ch {
            Some(ch) => PeerMsg::AdminCommand(RaftRequest::new(req, ch)),
            None => PeerMsg::admin_command(req).0,
        };
        if let Err(e) = router.send(region_id, msg) {
            error!(
                logger,
                "send request failed";
                "region_id" => region_id, "cmd_type" => ?cmd_type, "err" => ?e,
            );
        }
    }

    pub fn new_change_peer_request(
        change_type: ConfChangeType,
        peer: metapb::Peer,
    ) -> AdminRequest {
        let mut req = AdminRequest::default();
        req.set_cmd_type(AdminCmdType::ChangePeer);
        req.mut_change_peer().set_change_type(change_type);
        req.mut_change_peer().set_peer(peer);
        req
    }

    pub fn new_change_peer_v2_request(changes: Vec<pdpb::ChangePeer>) -> AdminRequest {
        let mut req = AdminRequest::default();
        req.set_cmd_type(AdminCmdType::ChangePeerV2);
        let change_peer_reqs = changes
            .into_iter()
            .map(|mut c| {
                let mut cp = ChangePeerRequest::default();
                cp.set_change_type(c.get_change_type());
                cp.set_peer(c.take_peer());
                cp
            })
            .collect();
        let mut cp = ChangePeerV2Request::default();
        cp.set_changes(change_peer_reqs);
        req.set_change_peer_v2(cp);
        req
    }

    pub fn new_transfer_leader_request(
        peer: metapb::Peer,
        peers: Vec<metapb::Peer>,
    ) -> AdminRequest {
        let mut req = AdminRequest::default();
        req.set_cmd_type(AdminCmdType::TransferLeader);
        req.mut_transfer_leader().set_peer(peer);
        req.mut_transfer_leader().set_peers(peers.into());
        req
    }
}<|MERGE_RESOLUTION|>--- conflicted
+++ resolved
@@ -10,16 +10,10 @@
 use concurrency_manager::ConcurrencyManager;
 use engine_traits::{KvEngine, RaftEngine, TabletRegistry};
 use kvproto::{metapb, pdpb};
-<<<<<<< HEAD
 use pd_client::{BucketStat, PdClient};
 use raftstore::store::{
-    util::KeysInfoFormatter, FlowStatsReporter, ReadStats, ReportBucket, TxnExt, WriteStats,
-=======
-use pd_client::PdClient;
-use raftstore::store::{
-    util::KeysInfoFormatter, Config, FlowStatsReporter, ReadStats, TabletSnapManager, TxnExt,
-    WriteStats,
->>>>>>> 8e6e3485
+    util::KeysInfoFormatter, Config, FlowStatsReporter, ReadStats, ReportBucket, TabletSnapManager,
+    TxnExt, WriteStats,
 };
 use slog::{error, info, Logger};
 use tikv_util::{
@@ -41,7 +35,6 @@
 mod update_max_timestamp;
 
 pub use region_heartbeat::RegionHeartbeatTask;
-
 pub enum Task {
     RegionHeartbeat(RegionHeartbeatTask),
     StoreHeartbeat {
