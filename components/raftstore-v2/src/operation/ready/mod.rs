--- conflicted
+++ resolved
@@ -485,15 +485,13 @@
                     // latency.
                     self.raft_group_mut().skip_bcast_commit(false);
 
-<<<<<<< HEAD
                     // Init the in-memory pessimistic lock table when the peer becomes leader.
                     self.activate_in_memory_pessimistic_locks();
 
-=======
                     // A more recent read may happen on the old leader. So max ts should
                     // be updated after a peer becomes leader.
                     self.require_updating_max_ts(&ctx.pd_scheduler);
->>>>>>> 20b9cea2
+
                     // Exit entry cache warmup state when the peer becomes leader.
                     self.entry_storage_mut().clear_entry_cache_warmup_state();
                 }
