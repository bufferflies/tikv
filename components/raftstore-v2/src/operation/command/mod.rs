// Copyright 2022 TiKV Project Authors. Licensed under Apache-2.0.

//! This module contains implementations of commmands that will be replicated to
//! all replicas and executed in the same order. Typical commands include:
//! - normal writes like put, delete, etc.
//! - admin commands like split, compact, etc.
//!
//! General proceessing is:
//! - Propose a command to the leader via PeerMsg::Command,
//! - The leader batch up commands and replicates them to followers,
//! - Once they are replicated to majority, leader considers it committed and
//!   send to another thread for execution via
//!   `schedule_apply_committed_entries`,
//! - The apply thread executes the commands in buffer, and write to LSM tree
//!   via `flush`,
//! - Applied result are sent back to peer fsm, and update memory state in
//!   `on_apply_res`.

use std::cmp;

use batch_system::{Fsm, FsmScheduler, Mailbox};
use engine_traits::{KvEngine, RaftEngine, RaftLogBatch, WriteBatch, WriteOptions};
use kvproto::{
    raft_cmdpb::{AdminCmdType, CmdType, RaftCmdRequest, RaftCmdResponse, RaftRequestHeader},
    raft_serverpb::{RaftApplyState, RegionLocalState},
};
use protobuf::Message;
use raft::eraftpb::{ConfChange, ConfChangeV2, Entry, EntryType};
use raft_proto::ConfChangeI;
use raftstore::{
    store::{
        cmd_resp,
        fsm::{
            apply::{
                self, APPLY_WB_SHRINK_SIZE, DEFAULT_APPLY_WB_SIZE, SHRINK_PENDING_CMD_QUEUE_CAP,
            },
            Proposal,
        },
        local_metrics::RaftMetrics,
        metrics::{APPLY_TASK_WAIT_TIME_HISTOGRAM, *},
        msg::ErrorCallback,
        util::{self, admin_cmd_epoch_lookup},
        WriteCallback,
    },
    Error, Result,
};
use slog::error;
use tikv_util::{
    box_err,
<<<<<<< HEAD
    time::{duration_to_sec, monotonic_raw_now, Instant},
=======
    time::{duration_to_sec, monotonic_raw_now, Instant as TiInstant},
>>>>>>> 66707158
};

use crate::{
    batch::StoreContext,
    fsm::{ApplyFsm, ApplyResReporter, PeerFsmDelegate},
    operation::GenSnapTask,
    raft::{Apply, Peer},
    router::{ApplyRes, ApplyTask, CmdResChannel, PeerMsg},
};

mod admin;
mod control;
mod write;

pub use admin::{AdminCmdResult, SplitInit, SplitRegion};
pub use control::ProposalControl;
pub use write::{SimpleWriteDecoder, SimpleWriteEncoder};

use self::write::SimpleWrite;

fn parse_at<M: Message + Default>(logger: &slog::Logger, buf: &[u8], index: u64, term: u64) -> M {
    let mut m = M::default();
    match m.merge_from_bytes(buf) {
        Ok(()) => m,
        Err(e) => panic!(
            "{:?} data is corrupted at [{}] {}: {:?}",
            logger.list(),
            term,
            index,
            e
        ),
    }
}

#[derive(Debug)]
pub struct CommittedEntries {
    /// Entries need to be applied. Note some entries may not be included for
    /// flow control.
<<<<<<< HEAD
    entry_and_proposals: Vec<(Entry, Vec<CmdResChannel>)>,
    start: Instant,
=======
    pub entry_and_proposals: Vec<(Entry, Vec<CmdResChannel>)>,
    pub committed_time: TiInstant,
>>>>>>> 66707158
}

fn new_response(header: &RaftRequestHeader) -> RaftCmdResponse {
    let mut resp = RaftCmdResponse::default();
    if !header.get_uuid().is_empty() {
        let uuid = header.get_uuid().to_vec();
        resp.mut_header().set_uuid(uuid);
    }
    resp
}

impl<'a, EK: KvEngine, ER: RaftEngine, T> PeerFsmDelegate<'a, EK, ER, T> {
    #[inline]
    pub fn on_command(&mut self, req: RaftCmdRequest, ch: CmdResChannel) {
        if !req.get_requests().is_empty() {
            self.fsm
                .peer_mut()
                .on_write_command(self.store_ctx, req, ch)
        } else if req.has_admin_request() {
            self.fsm
                .peer_mut()
                .on_admin_command(self.store_ctx, req, ch)
        } else if req.has_status_request() {
            error!(self.fsm.logger(), "status command should be sent by Query");
        }
    }
}

impl<EK: KvEngine, ER: RaftEngine> Peer<EK, ER> {
    /// Schedule an apply fsm to apply logs in the background.
    ///
    /// Everytime a snapshot is applied or peer is just started, it will
    /// schedule a new apply fsm. The old fsm will stopped automatically
    /// when the old apply scheduler is dropped.
    #[inline]
    pub fn schedule_apply_fsm<T>(&mut self, store_ctx: &mut StoreContext<EK, ER, T>) {
        let applied_index = self.entry_storage().applied_index();
        let applied_term = self.entry_storage().applied_term();
        let region_state = self.storage().region_state().clone();
        let mailbox = store_ctx.router.mailbox(self.region_id()).unwrap();
        let tablet = self.tablet().clone();
        let logger = self.logger.clone();
        let read_scheduler = self.storage().read_scheduler();
        let (apply_scheduler, mut apply_fsm) = ApplyFsm::new(
            self.peer().clone(),
            region_state,
            mailbox,
            tablet,
            store_ctx.tablet_factory.clone(),
            read_scheduler,
            applied_index,
            applied_term,
            logger,
        );

        store_ctx
            .apply_pool
            .spawn(async move { apply_fsm.handle_all_tasks().await })
            .unwrap();
        self.set_apply_scheduler(apply_scheduler);
    }

    #[inline]
    fn validate_command(&self, req: &RaftCmdRequest, metrics: &mut RaftMetrics) -> Result<()> {
        if let Err(e) = util::check_store_id(req, self.peer().get_store_id()) {
            metrics.invalid_proposal.mismatch_store_id.inc();
            return Err(e);
        }
        for r in req.get_requests() {
            if let CmdType::Get | CmdType::Snap | CmdType::ReadIndex = r.get_cmd_type() {
                return Err(box_err!("internal error: query can't be sent as command"));
            }
        }
        if let Err(e) = util::check_peer_id(req, self.peer().get_id()) {
            metrics.invalid_proposal.mismatch_peer_id.inc();
            return Err(e);
        }
        if !self.is_leader() {
            metrics.invalid_proposal.not_leader.inc();
            return Err(Error::NotLeader(self.region_id(), self.leader()));
        }
        if let Err(e) = util::check_term(req, self.term()) {
            metrics.invalid_proposal.stale_command.inc();
            return Err(e);
        }
        if let Err(mut e) = util::check_region_epoch(req, self.region(), true) {
            if let Error::EpochNotMatch(_, new_regions) = &mut e {
                // TODO: query sibling regions.
                metrics.invalid_proposal.epoch_not_match.inc();
            }
            return Err(e);
        }
        Ok(())
    }

    #[inline]
    pub(crate) fn propose_command<T>(
        &mut self,
        ctx: &mut StoreContext<EK, ER, T>,
        req: RaftCmdRequest,
    ) -> Result<u64> {
        let data = req.write_to_bytes().unwrap();
        self.propose(ctx, data)
    }

    #[inline]
    fn propose<T>(
        &mut self,
        store_ctx: &mut StoreContext<EK, ER, T>,
        data: Vec<u8>,
    ) -> Result<u64> {
        self.propose_with_ctx(store_ctx, data, vec![])
    }

    #[inline]
    fn propose_with_ctx<T>(
        &mut self,
        store_ctx: &mut StoreContext<EK, ER, T>,
        data: Vec<u8>,
        proposal_ctx: Vec<u8>,
    ) -> Result<u64> {
        store_ctx.raft_metrics.propose.normal.inc();
        store_ctx
            .raft_metrics
            .propose_log_size
            .observe(data.len() as f64);
        if data.len() as u64 > store_ctx.cfg.raft_entry_max_size.0 {
            return Err(Error::RaftEntryTooLarge {
                region_id: self.region_id(),
                entry_size: data.len() as u64,
            });
        }
        let last_index = self.raft_group().raft.raft_log.last_index();
        self.raft_group_mut().propose(proposal_ctx, data)?;
        if self.raft_group().raft.raft_log.last_index() == last_index {
            // The message is dropped silently, this usually due to leader absence
            // or transferring leader. Both cases can be considered as NotLeader error.
            return Err(Error::NotLeader(self.region_id(), None));
        }
        Ok(last_index + 1)
    }

    #[inline]
    pub fn post_propose_command<T>(
        &mut self,
        ctx: &mut StoreContext<EK, ER, T>,
        res: Result<u64>,
        ch: Vec<CmdResChannel>,
        call_proposed_on_success: bool,
    ) {
        let idx = match res {
            Ok(i) => i,
            Err(e) => {
                ch.report_error(cmd_resp::err_resp(e, self.term()));
                return;
            }
        };
        let mut proposal = Proposal::new(idx, self.term(), ch);
        if call_proposed_on_success {
            proposal.cb.notify_proposed();
        }
        proposal.must_pass_epoch_check = self.applied_to_current_term();
        proposal.propose_time = Some(*ctx.current_time.get_or_insert_with(monotonic_raw_now));
        self.proposals_mut().push(proposal);
        self.set_has_ready();
    }

    #[inline]
    pub fn schedule_apply_committed_entries<T>(
        &mut self,
        ctx: &mut StoreContext<EK, ER, T>,
        committed_entries: Vec<Entry>,
    ) {
        let last_entry = match committed_entries.last() {
            Some(e) => e,
            None => return,
        };
        let current_term = self.term();
        let mut entry_and_proposals = vec![];
        let queue = self.proposals_mut();
        if !queue.is_empty() {
            for e in committed_entries {
                let mut proposal = queue.find_proposal(e.term, e.index, current_term);
                if let Some(p) = &mut proposal && p.must_pass_epoch_check {
                    // In this case the apply can be guaranteed to be successful. Invoke the
                    // on_committed callback if necessary.
                    p.cb.notify_committed();
                }
                entry_and_proposals.push((e, proposal.map_or_else(Vec::new, |p| p.cb)));
            }
        } else {
            entry_and_proposals = committed_entries.into_iter().map(|e| (e, vec![])).collect();
        }
        // Unlike v1, v2 doesn't need to persist commit index and commit term. The
        // point of persist commit index/term of raft apply state is to recover commit
        // index when the writes to raft engine is lost but writes to kv engine is
        // persisted. But in v2, writes to raft engine must be persisted before
        // memtables in kv engine is flushed.
        let apply = CommittedEntries {
            start: Instant::now_coarse(),
            entry_and_proposals,
            committed_time: TiInstant::now(),
        };
        self.apply_scheduler()
            .send(ApplyTask::CommittedEntries(apply));
    }

    pub fn on_apply_res<T>(&mut self, ctx: &mut StoreContext<EK, ER, T>, apply_res: ApplyRes) {
        if !self.serving() {
            return;
        }
        // It must just applied a snapshot.
        if apply_res.applied_index < self.entry_storage().first_index() {
            // Ignore admin command side effects, otherwise it may split incomplete
            // region.
            return;
        }

        for admin_res in apply_res.admin_result {
            match admin_res {
                AdminCmdResult::None => unreachable!(),
                AdminCmdResult::ConfChange(conf_change) => {
                    self.on_apply_res_conf_change(ctx, conf_change)
                }
                AdminCmdResult::SplitRegion(res) => self.on_ready_split_region(ctx, res),
                AdminCmdResult::TransferLeader(term) => self.on_transfer_leader(ctx, term),
                AdminCmdResult::CompactLog(res) => self.on_ready_compact_log(ctx, res),
            }
        }

        self.raft_group_mut()
            .advance_apply_to(apply_res.applied_index);
        self.proposal_control_advance_apply(apply_res.applied_index);
        let is_leader = self.is_leader();
        let progress_to_be_updated = self.entry_storage().applied_term() != apply_res.applied_term;
        let region_id = self.region_id();
        let entry_storage = self.entry_storage_mut();
        entry_storage
            .apply_state_mut()
            .set_applied_index(apply_res.applied_index);
        entry_storage.set_applied_term(apply_res.applied_term);
        if !is_leader {
            entry_storage.compact_entry_cache(apply_res.applied_index + 1);
        }
        let mut wb = entry_storage.raft_engine().log_batch(10);
        wb.put_apply_state(region_id, entry_storage.apply_state());
        entry_storage.raft_engine().consume(&mut wb, false);
        self.handle_read_on_apply(
            ctx,
            apply_res.applied_term,
            apply_res.applied_index,
            progress_to_be_updated,
        );
    }
}

impl<EK: KvEngine, R: ApplyResReporter> Apply<EK, R> {
    #[inline]
    pub async fn apply_committed_entries(&mut self, ce: CommittedEntries) {
        fail::fail_point!("APPLY_COMMITTED_ENTRIES");
<<<<<<< HEAD
        let elapsed = ce.start.saturating_elapsed();
        APPLY_TASK_WAIT_TIME_HISTOGRAM.observe(duration_to_sec(elapsed));
=======
        APPLY_TASK_WAIT_TIME_HISTOGRAM
            .observe(duration_to_sec(ce.committed_time.saturating_elapsed()));
>>>>>>> 66707158
        for (e, ch) in ce.entry_and_proposals {
            if self.tombstone() {
                apply::notify_req_region_removed(self.region_state().get_region().get_id(), ch);
                continue;
            }
            let t = Instant::now_coarse();
            if !e.get_data().is_empty() {
                let mut set_save_point = false;
                if let Some(wb) = self.write_batch_mut() {
                    wb.set_save_point();
                    set_save_point = true;
                }
                let resp = match self.apply_entry(&e).await {
                    Ok(resp) => resp,
                    Err(e) => {
                        if let Some(wb) = self.write_batch_mut() {
                            if set_save_point {
                                wb.rollback_to_save_point().unwrap();
                            } else {
                                wb.clear();
                            }
                        }
                        cmd_resp::new_error(e)
                    }
                };
                self.callbacks_mut().push((ch, resp));
            } else {
                assert!(ch.is_empty());
            }
            // Flush may be triggerred in the middle, so always update the index and term.
            self.set_apply_progress(e.index, e.term);
            let elapsed = t.saturating_elapsed();
            STORE_APPLY_LOG_HISTOGRAM.observe(duration_to_sec(elapsed));
        }
    }

    #[inline]
    async fn apply_entry(&mut self, entry: &Entry) -> Result<RaftCmdResponse> {
        let mut conf_change = None;
        let req = match entry.get_entry_type() {
            EntryType::EntryNormal => match SimpleWriteDecoder::new(
                &self.logger,
                entry.get_data(),
                entry.get_index(),
                entry.get_term(),
            ) {
                Ok(decoder) => {
                    util::compare_region_epoch(
                        decoder.header().get_region_epoch(),
                        self.region_state().get_region(),
                        false,
                        true,
                        true,
                    )?;
                    let res = Ok(new_response(decoder.header()));
                    for req in decoder {
                        match req {
                            SimpleWrite::Put(put) => self.apply_put(put.cf, put.key, put.value)?,
                            SimpleWrite::Delete(delete) => {
                                self.apply_delete(delete.cf, delete.key)?
                            }
                            SimpleWrite::DeleteRange(dr) => self.apply_delete_range(
                                dr.cf,
                                dr.start_key,
                                dr.end_key,
                                dr.notify_only,
                            )?,
                        }
                    }
                    return res;
                }
                Err(req) => req,
            },
            EntryType::EntryConfChange => {
                let cc: ConfChange = parse_at(
                    &self.logger,
                    entry.get_data(),
                    entry.get_index(),
                    entry.get_term(),
                );
                let req: RaftCmdRequest = parse_at(
                    &self.logger,
                    cc.get_context(),
                    entry.get_index(),
                    entry.get_term(),
                );
                conf_change = Some(cc.into_v2());
                req
            }
            EntryType::EntryConfChangeV2 => {
                let cc: ConfChangeV2 = parse_at(
                    &self.logger,
                    entry.get_data(),
                    entry.get_index(),
                    entry.get_term(),
                );
                let req: RaftCmdRequest = parse_at(
                    &self.logger,
                    cc.get_context(),
                    entry.get_index(),
                    entry.get_term(),
                );
                conf_change = Some(cc);
                req
            }
        };

        util::check_region_epoch(&req, self.region_state().get_region(), true)?;
        if req.has_admin_request() {
            let admin_req = req.get_admin_request();
            let (admin_resp, admin_result) = match req.get_admin_request().get_cmd_type() {
                AdminCmdType::CompactLog => self.apply_compact_log(admin_req, entry.index)?,
                AdminCmdType::Split => self.apply_split(admin_req, entry.index)?,
                AdminCmdType::BatchSplit => self.apply_batch_split(admin_req, entry.index)?,
                AdminCmdType::PrepareMerge => unimplemented!(),
                AdminCmdType::CommitMerge => unimplemented!(),
                AdminCmdType::RollbackMerge => unimplemented!(),
                AdminCmdType::TransferLeader => {
                    self.apply_transfer_leader(admin_req, entry.term)?
                }
                AdminCmdType::ChangePeer => {
                    self.apply_conf_change(entry.get_index(), admin_req, conf_change.unwrap())?
                }
                AdminCmdType::ChangePeerV2 => {
                    self.apply_conf_change_v2(entry.get_index(), admin_req, conf_change.unwrap())?
                }
                AdminCmdType::ComputeHash => unimplemented!(),
                AdminCmdType::VerifyHash => unimplemented!(),
                AdminCmdType::PrepareFlashback => unimplemented!(),
                AdminCmdType::FinishFlashback => unimplemented!(),
                AdminCmdType::BatchSwitchWitness => unimplemented!(),
                AdminCmdType::InvalidAdmin => {
                    return Err(box_err!("invalid admin command type"));
                }
            };

            match admin_result {
                AdminCmdResult::None => (),
                _ => self.push_admin_result(admin_result),
            }
            let mut resp = new_response(req.get_header());
            resp.set_admin_response(admin_resp);
            Ok(resp)
        } else {
            for r in req.get_requests() {
                match r.get_cmd_type() {
                    // These three writes should all use the new codec. Keep them here for
                    // backward compatibility.
                    CmdType::Put => {
                        let put = r.get_put();
                        self.apply_put(put.get_cf(), put.get_key(), put.get_value())?;
                    }
                    CmdType::Delete => {
                        let delete = r.get_delete();
                        self.apply_delete(delete.get_cf(), delete.get_key())?;
                    }
                    CmdType::DeleteRange => {
                        let dr = r.get_delete_range();
                        self.apply_delete_range(
                            dr.get_cf(),
                            dr.get_start_key(),
                            dr.get_end_key(),
                            dr.get_notify_only(),
                        )?;
                    }
                    _ => unimplemented!(),
                }
            }
            Ok(new_response(req.get_header()))
        }
    }

    #[inline]
    pub fn flush(&mut self) {
        if let Some(wb) = self.write_batch_mut() && !wb.is_empty() {
            let mut write_opt = WriteOptions::default();
            write_opt.set_disable_wal(true);
            if let Err(e) = wb.write_opt(&write_opt) {
                panic!("failed to write data: {:?}", self.logger.list());
            }
            if wb.data_size() <= APPLY_WB_SHRINK_SIZE {
                wb.clear();
            } else {
                self.write_batch_mut().take();
            }
        }
        let callbacks = self.callbacks_mut();
        for (ch, resp) in callbacks.drain(..) {
            ch.set_result(resp);
        }
        if callbacks.capacity() > SHRINK_PENDING_CMD_QUEUE_CAP {
            callbacks.shrink_to(SHRINK_PENDING_CMD_QUEUE_CAP);
        }
        let mut apply_res = ApplyRes::default();
        let (index, term) = self.apply_progress();
        apply_res.applied_index = index;
        apply_res.applied_term = term;
        apply_res.admin_result = self.take_admin_result();
        self.res_reporter().report(apply_res);
    }
}<|MERGE_RESOLUTION|>--- conflicted
+++ resolved
@@ -47,11 +47,7 @@
 use slog::error;
 use tikv_util::{
     box_err,
-<<<<<<< HEAD
-    time::{duration_to_sec, monotonic_raw_now, Instant},
-=======
     time::{duration_to_sec, monotonic_raw_now, Instant as TiInstant},
->>>>>>> 66707158
 };
 
 use crate::{
@@ -90,13 +86,8 @@
 pub struct CommittedEntries {
     /// Entries need to be applied. Note some entries may not be included for
     /// flow control.
-<<<<<<< HEAD
-    entry_and_proposals: Vec<(Entry, Vec<CmdResChannel>)>,
-    start: Instant,
-=======
     pub entry_and_proposals: Vec<(Entry, Vec<CmdResChannel>)>,
     pub committed_time: TiInstant,
->>>>>>> 66707158
 }
 
 fn new_response(header: &RaftRequestHeader) -> RaftCmdResponse {
@@ -296,7 +287,6 @@
         // persisted. But in v2, writes to raft engine must be persisted before
         // memtables in kv engine is flushed.
         let apply = CommittedEntries {
-            start: Instant::now_coarse(),
             entry_and_proposals,
             committed_time: TiInstant::now(),
         };
@@ -357,19 +347,14 @@
     #[inline]
     pub async fn apply_committed_entries(&mut self, ce: CommittedEntries) {
         fail::fail_point!("APPLY_COMMITTED_ENTRIES");
-<<<<<<< HEAD
-        let elapsed = ce.start.saturating_elapsed();
-        APPLY_TASK_WAIT_TIME_HISTOGRAM.observe(duration_to_sec(elapsed));
-=======
         APPLY_TASK_WAIT_TIME_HISTOGRAM
             .observe(duration_to_sec(ce.committed_time.saturating_elapsed()));
->>>>>>> 66707158
         for (e, ch) in ce.entry_and_proposals {
             if self.tombstone() {
                 apply::notify_req_region_removed(self.region_state().get_region().get_id(), ch);
                 continue;
             }
-            let t = Instant::now_coarse();
+            let t = TiInstant::now_coarse();
             if !e.get_data().is_empty() {
                 let mut set_save_point = false;
                 if let Some(wb) = self.write_batch_mut() {
